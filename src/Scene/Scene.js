--- conflicted
+++ resolved
@@ -97,7 +97,6 @@
             //
             var position    = globe.ellipsoid().cartographicToCartesian(new CoordCarto().setFromDegreeGeo(48.8775,-3.49250000000001,25000000));        
 
-<<<<<<< HEAD
             //var position    = globe.ellipsoid().cartographicToCartesian(new CoordCarto().setFromDegreeGeo(2.33,,25000000));
             //var position    = globe.ellipsoid().cartographicToCartesian(new CoordCarto().setFromDegreeGeo(48.7,2.33,25000000));        
 
@@ -107,22 +106,6 @@
             this.browserScene.addNodeProcess(new NodeProcess(this.currentCamera().camera3D,globe.size));
             this.gfxEngine.update();
         }
-=======
-        
-        //var position    = globe.ellipsoid().cartographicToCartesian(new CoordCarto().setFromDegreeGeo(2.33,48.87,25000000));        
-        //
-        var position    = globe.ellipsoid().cartographicToCartesian(new CoordCarto().setFromDegreeGeo(48.88,2.3465,25000000));        
-
-        //var position    = globe.ellipsoid().cartographicToCartesian(new CoordCarto().setFromDegreeGeo(2.33,,25000000));
-        //var position    = globe.ellipsoid().cartographicToCartesian(new CoordCarto().setFromDegreeGeo(48.7,2.33,25000000));        
-
-        //var target      = globe.ellipsoid().cartographicToCartesian(new CoordCarto().setFromDegreeGeo(2.33,48.87,0));
-        //var position    = globe.ellipsoid().cartographicToCartesian(new CoordCarto().setFromDegreeGeo(0,48.87,25000000));
-                       
-        this.gfxEngine.init(this,position);
-        this.browserScene.addNodeProcess(new NodeProcess(this.currentCamera().camera3D,globe.size));
-        this.gfxEngine.update();
->>>>>>> c134491b
                 
     };
     
