/**
 * Generated On: 2015-10-5
 * Class: Layer
 * Description: Le layer est une couche de données. Cette couche peut etre des images ou de l'information 3D. Les requètes de cette couche sont acheminées par une interfaceCommander.
 * 
 */

/**
 * 
 * @param {type} Node
 * @param {type} InterfaceCommander
 * @param {type} Projection
 * @param {type} NodeMesh
 * @returns {Layer_L15.Layer}
 */
define('Scene/Layer', [
    'THREE',
    'Scene/Node',
    'Core/Commander/InterfaceCommander',
    'Core/Geographic/Projection',
    'Renderer/NodeMesh'
], function(THREE, Node, InterfaceCommander, Projection, NodeMesh) {

<<<<<<< HEAD
    function Layer(type, param){
=======
    function Layer(type, param) {
>>>>>>> 53ec3a21
        //Constructor

        Node.call(this);
        // Requeter
<<<<<<< HEAD
        this.interCommand   = type !== undefined 
                            ? new InterfaceCommander(type,param) 
                            : undefined;
        this.descriManager  = null;
        this.projection     = new Projection();
                       
=======
        this.interCommand = type !== undefined ? new InterfaceCommander(type, param) : undefined;
        this.descriManager = null;
        this.projection = new Projection();

>>>>>>> 53ec3a21
    }

    Layer.prototype = Object.create(Node.prototype);

    Layer.prototype.constructor = Layer;

    // Should be plural as it return an array of meshes
    Layer.prototype.getMesh = function() {
        var meshs = [];

        for (var i = 0; i < this.children.length; i++) {
            var node = this.children[i];


            if (node instanceof NodeMesh || node instanceof THREE.Mesh || node instanceof THREE.Object3D)
                meshs.push(node);
            else if (node instanceof Layer) {
                meshs = meshs.concat(node.getMesh());
            }
        }

        return meshs;

    };

    return Layer;

});<|MERGE_RESOLUTION|>--- conflicted
+++ resolved
@@ -21,28 +21,15 @@
     'Renderer/NodeMesh'
 ], function(THREE, Node, InterfaceCommander, Projection, NodeMesh) {
 
-<<<<<<< HEAD
-    function Layer(type, param){
-=======
     function Layer(type, param) {
->>>>>>> 53ec3a21
         //Constructor
 
         Node.call(this);
         // Requeter
-<<<<<<< HEAD
-        this.interCommand   = type !== undefined 
-                            ? new InterfaceCommander(type,param) 
-                            : undefined;
-        this.descriManager  = null;
-        this.projection     = new Projection();
-                       
-=======
         this.interCommand = type !== undefined ? new InterfaceCommander(type, param) : undefined;
         this.descriManager = null;
         this.projection = new Projection();
 
->>>>>>> 53ec3a21
     }
 
     Layer.prototype = Object.create(Node.prototype);
