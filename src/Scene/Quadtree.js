--- conflicted
+++ resolved
@@ -42,7 +42,6 @@
 function Quadtree(type, schemeTile, link, param) {
     Layer.call(this);
 
-<<<<<<< HEAD
     this.interCommand = new InterfaceCommander(type, commandQueuePriorityFunction);
     this.link = link;
     this.schemeTile = schemeTile;
@@ -53,32 +52,16 @@
 
     rootNode.frustumCulled = false;
     rootNode.material.visible = false;
-=======
-    function Quadtree(type, schemeTile, size, link, param) {
-        Layer.call(this, type, size);
-
-        this.link = link;
-        this.schemeTile = schemeTile;
-        this.tileType = type; // inutilisé
-        this.minLevel = 2;
-        this.maxLevel = 17;
-        var rootNode = new NodeMesh();
->>>>>>> 73bed513
 
     rootNode.link = this.link;
 
     this.param = param;
 
-<<<<<<< HEAD
     rootNode.changeState = function() {
         return true;
     };
-=======
-        this.param = param;
 
-        rootNode.enablePickingRender = function() { return true;};
-        this.add(rootNode);
->>>>>>> 73bed513
+    rootNode.enablePickingRender = function() { return true;};
 
     this.add(rootNode);
 }
@@ -109,7 +92,6 @@
     return node.children[2];
 };
 
-<<<<<<< HEAD
 Quadtree.prototype.southEast = function(node) {
     return node.children[3];
 };
@@ -118,9 +100,6 @@
     var params = {
         layer: geometryLayer,
         bbox: bbox
-=======
-        this.interCommand.request(params, parent);
->>>>>>> 73bed513
     };
 
     this.interCommand.request(params, parent);
