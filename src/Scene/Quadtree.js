/**
 * Generated On: 2015-10-5
 * Class: Quadtree
 * Description: Structure de données spatiales possedant jusqu'à 4 Nodes
 */

/**
 * 
 * @param {type} Layer
 * @param {type} Quad
 * @returns {Quadtree_L13.Quadtree}
 */
define('Scene/Quadtree', [
    'Scene/Layer',
    'Core/Geographic/Quad',
    'Renderer/NodeMesh'
], function(Layer, Quad, NodeMesh) {


    function Quadtree(type, schemeTile, size, link) {
        Layer.call(this, type, size);


        this.link = link;
        this.schemeTile = schemeTile;
        this.tileType = type;
        var rootNode = new NodeMesh();
        rootNode.enablePickingRender = function() { return true;};
        this.add(rootNode);

        for (var i = 0; i < this.schemeTile.rootCount(); i++) {
            this.createTile(this.schemeTile.getRoot(i), rootNode);
        }

    }

    Quadtree.prototype = Object.create(Layer.prototype);

    Quadtree.prototype.constructor = Quadtree;

    Quadtree.prototype.northWest = function(node) {
        return node.children[0];
    };

    Quadtree.prototype.northEast = function(node) {
        return node.children[1];
    };

    Quadtree.prototype.southWest = function(node) {
        return node.children[2];
    };

    Quadtree.prototype.southEast = function(node) {
        return node.children[3];
    };

    Quadtree.prototype.createTile = function(bbox, parent) {

        this.interCommand.request({bbox: bbox}, parent, this);

    };

    /**
     * @documentation: subdivise node if necessary
     * @param {type} node
     * @returns {Array} four bounding box
     */
    Quadtree.prototype.subdivide = function(node) {

        if (!this.update(node))
            return;

        node.wait = true;
        var quad = new Quad(node.bbox);
        this.createTile(quad.northWest, node);
        this.createTile(quad.northEast, node);
        this.createTile(quad.southWest, node);
        this.createTile(quad.southEast, node);

    };

    /**
     * @documentation: update node 
     * @param {type} node
     * @returns {Boolean}
     */
    Quadtree.prototype.update = function(node) {

        //TODO debug freeze 
<<<<<<< HEAD
//        if(node.level > 17  || (node.wait === true && node.childrenCount() === 4))
        if(node.level > /*17*/7  || node.wait === true)
=======
        //        if(node.level > 17  || (node.wait === true && node.childrenCount() === 4))
        if (node.level > 17 || node.wait === true)
>>>>>>> 53ec3a21
            return false;

        if (node.childrenCount() > 0 && node.wait === false) {

            node.setMaterialVisibility(!(node.childrenCount() === 4 && node.childrenLoaded()));

            return false;
        }

        return true;
    };

    /**
     * @documentation: subdivide children
     * @param {type} node : node to subdivide
     * @returns {undefined}
     */
    Quadtree.prototype.subdivideChildren = function(node) {
        if (node.level === 3)
            return;
        for (var i = 0; i < node.children.length; i++) {
            this.subdivide(node.children[i]);
            //this.subdivideChildren(node.children[i]);
        }
    };

    return Quadtree;

});<|MERGE_RESOLUTION|>--- conflicted
+++ resolved
@@ -87,13 +87,8 @@
     Quadtree.prototype.update = function(node) {
 
         //TODO debug freeze 
-<<<<<<< HEAD
-//        if(node.level > 17  || (node.wait === true && node.childrenCount() === 4))
-        if(node.level > /*17*/7  || node.wait === true)
-=======
         //        if(node.level > 17  || (node.wait === true && node.childrenCount() === 4))
         if (node.level > 17 || node.wait === true)
->>>>>>> 53ec3a21
             return false;
 
         if (node.childrenCount() > 0 && node.wait === false) {
