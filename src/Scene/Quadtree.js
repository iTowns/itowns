/**
* Generated On: 2015-10-5
* Class: Quadtree
* Description: Structure de données spatiales possedant jusqu'à 4 Nodes
*/

/**
 * 
 * @param {type} Layer
 * @param {type} Quad
 * @returns {Quadtree_L13.Quadtree}
 */
define('Scene/Quadtree',[
        'Scene/Layer',
        'Core/Geographic/Quad'
        ], function(Layer,Quad){
    

<<<<<<< HEAD
    function Quadtree(type,schemeTile,param)
=======
    function Quadtree(type,schemeTile,size,link)
>>>>>>> c134491b
    {        
        Layer.call( this,type,param);
        
        
        this.link             = link;
        this.schemeTile       = schemeTile;
        this.tileType         = type;
        
        for (var i = 0; i < this.schemeTile.rootCount(); i++)
        {        
            this.createTile(this.schemeTile.getRoot(i),this);
        }                 
 
        this.interCommand.managerCommands.runAllCommands().then(function()
        {
                                      
            for (var i = 0; i < this.schemeTile.rootCount(); i++)
            {
                this.subdivide(this.children[i]);

                this.interCommand.managerCommands.runAllCommands().then(function()
                {                               
                    this.subdivideChildren(this.children[i]);
                    
                }.bind(this)
                );                
            }  
            
        }.bind(this)); 
               
    }
    
    Quadtree.prototype = Object.create( Layer.prototype );

    Quadtree.prototype.constructor = Quadtree;
    
    Quadtree.prototype.northWest = function(node)
    {
        return node.children[0];
    };
    
    Quadtree.prototype.northEast = function(node)
    {
        return node.children[1];
    };
    
    Quadtree.prototype.southWest = function(node)
    {
        return node.children[2];
    };
    
    Quadtree.prototype.southEast = function(node)
    {
        return node.children[3];
    };    
    
    Quadtree.prototype.createTile = function(bbox,parent)
    {
              
        this.interCommand.getTile(bbox,parent);
        
    };    
        
   /**
    * @documentation: subdivise node if necessary
    * @param {type} node
    * @returns {Array} four bounding box
    */
    Quadtree.prototype.subdivide = function(node)
    {
        
        if(!this.update(node))
            return;
        
        // TODO: restore
        //node.wait   = true;
        var quad    = new Quad(node.bbox);      
        this.createTile(quad.northWest,node);
        this.createTile(quad.northEast,node);
        this.createTile(quad.southWest,node);
        this.createTile(quad.southEast,node);

    };

    /**
     * @documentation: update node 
     * @param {type} node
     * @returns {Boolean}
     */
    Quadtree.prototype.update = function(node)
    {

        //TODO debug freeze 
//        if(node.level > 17  || (node.wait === true && node.childrenCount() === 4))
        if(node.level > /*17*/7  || node.wait === true)
            return false;

        if(node.childrenCount() > 0 &&  node.wait === false )                
        {                                              
            //node.setChildrenVisibility(true);    // Useless
            node.setMaterialVisibility(!(node.childrenCount() === 4 && node.childrenLoaded()));
            
            /*
            if(node.material.nbTextures === node.material.Textures_01.length){
                node.setChildrenVisibility(true);
            }
            */
            
            
            return false;
        }

        return true;
    };
    
    /**
     * @documentation: subdivide children
     * @param {type} node : node to subdivide
     * @returns {undefined}
     */        
    Quadtree.prototype.subdivideChildren = function(node)
    {
        if(node.level === 3)
            return;
        for (var i = 0 ;i<node.children.length;i++)
        {
            this.subdivide(node.children[i]);            
           //this.subdivideChildren(node.children[i]);
        }
    };
    
    return Quadtree;

});<|MERGE_RESOLUTION|>--- conflicted
+++ resolved
@@ -16,13 +16,9 @@
         ], function(Layer,Quad){
     
 
-<<<<<<< HEAD
-    function Quadtree(type,schemeTile,param)
-=======
     function Quadtree(type,schemeTile,size,link)
->>>>>>> c134491b
     {        
-        Layer.call( this,type,param);
+        Layer.call( this,type,size);
         
         
         this.link             = link;
@@ -95,8 +91,7 @@
         if(!this.update(node))
             return;
         
-        // TODO: restore
-        //node.wait   = true;
+        node.wait   = true;
         var quad    = new Quad(node.bbox);      
         this.createTile(quad.northWest,node);
         this.createTile(quad.northEast,node);
