--- conflicted
+++ resolved
@@ -66,16 +66,10 @@
 
     Quadtree.prototype.createTile = function(bbox, parent) {
 
-<<<<<<< HEAD
-        var params = {bbox: bbox, level: parent.level + 1, colorLayerId : this.colorLayerId, elevationLayerId : this.elevationLayerId };
+        var params = {bbox: bbox, level: parent.level + 1};
 
         var tile = new this.tileType(params);
         parent.add(tile);
-=======
-        var params = {bbox: bbox , layer : this };//, colorLayerId : this.colorLayerId, elevationLayerId : this.elevationLayerId };
-
-        this.interCommand.request(params, parent);
->>>>>>> 595e793b
 
     };
 
@@ -97,46 +91,6 @@
 
     };
 
-<<<<<<< HEAD
-=======
-    Quadtree.prototype.down = function(node)
-    {
-        node.setMaterialVisibility(true);
-        node.setChildrenVisibility(false);
-    }
-
-    Quadtree.prototype.upSubLayer = function(node) {
-
-        var id = node.getDownScaledLayer();
-
-        if(id !== undefined)
-        {
-            var params = {subLayer : id, layer : this.children[id+1], colorLayerId : this.colorLayerId,elevationLayerId : this.elevationLayerId};
-            this.interCommand.request(params, node);
-        }
-
-    };
-
-    /**
-     * @documentation: update node
-     * @param {type} node
-     * @returns {Boolean}
-     */
-    Quadtree.prototype.update = function(node) {
-
-        if (node.level > this.maxLevel)
-            return false;
-        else if (node.childrenCount() > 0 ) {
-
-            node.setMaterialVisibility(false);
-
-            return false;
-        }
-
-        return true;
-    };
-
->>>>>>> 595e793b
     return Quadtree;
 
 });