/**
* Generated On: 2015-10-5
* Class: BrowseTree
* Description: BrowseTree parcourt un arbre de Node. Lors du parcours un ou plusieur NodeProcess peut etre appliqué sur certains Node.
*/

define('Scene/BrowseTree',['THREE','Globe/EllipsoidTileMesh','Flat/FlatTileMesh','Scene/NodeProcess','OBBHelper'], 
    function(THREE,EllipsoidTileMesh,FlatTileMesh){

    function BrowseTree(scene)
    {
        //Constructor
  
        this.oneNode    = 0;
        this.scene      = scene;        
        this.nodeProcess= undefined;
        this.tree       = undefined;
        this.date       = new Date(); 
        this.fogDistance = 1000000000.0;        
        this.mfogDistance= 1000000000.0;
        this.visibleNodes= 0;
        this.selectNodeId   = -1;
        this.selectNode     = null;
        
    }
    
    
    BrowseTree.prototype.addNodeProcess= function(nodeProcess)
    {        
        this.nodeProcess = nodeProcess;
    };  
    
    BrowseTree.prototype.NodeProcess= function()
    {        
        return this.nodeProcess;
    };
   
    /**
     * @documentation: Process to apply to each node
     * @param {type} node   : node current to apply process
     * @param {type} camera : current camera needed to process
     * @param {type} optional  : optional process
     * @returns {Boolean}
     */
    BrowseTree.prototype.processNode = function(node,camera,optional)
    {        
        if(node instanceof EllipsoidTileMesh || node instanceof FlatTileMesh)
        {            
            
            if(node.helper !== undefined && node.helper.parent === null)           
                this.scene.scene3D().add(node.helper);

            node.setVisibility(false);
            node.setSelected(false);
                 
            if(node.loaded && this.nodeProcess.frustumCullingOBB(node,camera))
            {
                if(node instanceof FlatTileMesh || this.nodeProcess.horizonCulling(node,camera))
                {
                    
                    if(node.parent.material !== undefined && node.parent.material.visible === true)
                    
                        return node.setVisibility(false);
                                        
                    var sse = this.nodeProcess.SSE(node,camera);

<<<<<<< HEAD
                    if(optional && sse && node.material.visible === true && node.wait === false) {
=======
                    if(optional && (sse || node.level < 2) && node.material.visible === true && node.wait === false)
                                                       
>>>>>>> c134491b
                        this.tree.subdivide(node);
                    }
                                                
                    else if(!sse && node.level >= 2 && node.material.visible === false && node.wait === false)
                    {

                        node.setMaterialVisibility(true);                        
                        this.uniformsProcess(node,camera);                      
                        node.setChildrenVisibility(false);
                        
                        return false;                            
                    }                                
                }
            }


            if(node.visible  && node.material.visible)
                this.uniformsProcess(node,camera);                       
            
            return node.visible;
        }
        
        return true;
    };
    
    
    BrowseTree.prototype.uniformsProcess = function(node,camera)
    {
        node.setMatrixRTC(this.getRTCMatrix(node.absoluteCenter,camera));
        if(node.id === this.selectNodeId)
        {
            node.setSelected( node.visible && node.material.visible);
            if(this.selectNode !== node)
            {
                this.selectNode = node;
                console.log(node);
            }            
        }
        
        node.setFog(this.fogDistance);        
    };
        
    BrowseTree.prototype.getRTCMatrix = function(center,camera,node)    
    {               
        // TODO gerer orientation et echelle de l'objet        
//        var position    = new THREE.Vector3().subVectors(camera.camera3D.position,center);
//        var quaternion  = new THREE.Quaternion().copy(camera.camera3D.quaternion);       
//        var matrix      = new THREE.Matrix4().compose(position,quaternion,new THREE.Vector3(1,1,1));
//        var matrixInv   = new THREE.Matrix4().getInverse(matrix);  
//        var centerEye   = new THREE.Vector4().applyMatrix4(matrixInv) ;                        
//        var mvc         = matrixInv.setPosition(centerEye);      
//        return            new THREE.Matrix4().multiplyMatrices(camera.camera3D.projectionMatrix,mvc);

        var position    = new THREE.Vector3().subVectors(camera.camera3D.position,center);
        var quaternion  = new THREE.Quaternion().copy(camera.camera3D.quaternion);       

        
        var matrix      = new THREE.Matrix4().compose(position,quaternion,new THREE.Vector3(1,1,1));
        var matrixInv   = new THREE.Matrix4().getInverse(matrix);
        
        if(node)
        {
            var model = node.matrixWorld.clone().setPosition(new THREE.Vector3());
            matrixInv.multiply(model);
            
        }
        
        var centerEye   = new THREE.Vector4().applyMatrix4(matrixInv) ;                        
        var mvc         = matrixInv.setPosition(centerEye);      
        return            new THREE.Matrix4().multiplyMatrices(camera.camera3D.projectionMatrix,mvc);

    };
        
    /**
     * @documentation: Initiate traverse tree 
     * @param {type} tree       : tree 
     * @param {type} camera     : current camera
     * @param {type} optional   : optional process
     * @returns {undefined}
     */
    BrowseTree.prototype.browse = function(tree, camera,optional)
    {
 
        this.tree = tree;
        camera.camera3D.updateMatrix();
        camera.camera3D.updateMatrixWorld(true);
        camera.camera3D.matrixWorldInverse.getInverse(camera.camera3D.matrixWorld);      
        
        var distance = camera.camera3D.position.length();
                
        this.fogDistance = this.mfogDistance * Math.pow((distance-6300000)/25000000,1.6);                
        
        this.nodeProcess.preHorizonCulling(camera);
        
        for(var i = 0;i<tree.children.length;i++)
            this._browse(tree.children[i],camera,optional);
    };
    
    /**
     * @documentation: Recursive traverse tree
     * @param {type} node       : current node     
     * @param {type} camera     : current camera
     * @param {type} optional   : optional process
     * @returns {undefined}
     */
    BrowseTree.prototype._browse = function(node, camera,optional){
             
        //this.bBoxHelper(node);
        if(this.processNode(node,camera,optional))       
            for(var i = 0;i<node.children.length;i++)
                this._browse(node.children[i],camera,optional);
        else
            this._clean(node,node.level +2,camera);

    };
    
    BrowseTree.prototype._clean = function(node,level,camera)
    {
        if( node.children.length === 0)
            return true;
        
        var childrenCleaned = 0;
        for(var i = 0;i<node.children.length;i++)
        {
            var child = node.children[i];
            // TODO node.wait === true ---> delete child and switch to node.wait = false
            if(this._clean(child,level,camera) && ((child.level >= level && child.children.length ===0 && !this.nodeProcess.SSE(child,camera) && !node.wait ) || node.level ===2 )) 
                childrenCleaned++;                        
        }
        
        if(childrenCleaned === node.children.length)
        {                         
            node.disposeChildren();
            return true;
        }else         
            return false;
        
    };
    
    return BrowseTree;
});<|MERGE_RESOLUTION|>--- conflicted
+++ resolved
@@ -22,7 +22,7 @@
         this.selectNodeId   = -1;
         this.selectNode     = null;
         
-    }
+    };
     
     
     BrowseTree.prototype.addNodeProcess= function(nodeProcess)
@@ -58,18 +58,13 @@
                 if(node instanceof FlatTileMesh || this.nodeProcess.horizonCulling(node,camera))
                 {
                     
-                    if(node.parent.material !== undefined && node.parent.material.visible === true)
-                    
+                    if(node.parent.material !== undefined && node.parent.material.visible === true) {                    
                         return node.setVisibility(false);
+                    }
                                         
                     var sse = this.nodeProcess.SSE(node,camera);
 
-<<<<<<< HEAD
-                    if(optional && sse && node.material.visible === true && node.wait === false) {
-=======
-                    if(optional && (sse || node.level < 2) && node.material.visible === true && node.wait === false)
-                                                       
->>>>>>> c134491b
+                    if(optional && (sse || node.level < 2) && node.material.visible === true && node.wait === false) {
                         this.tree.subdivide(node);
                     }
                                                 
@@ -86,8 +81,9 @@
             }
 
 
-            if(node.visible  && node.material.visible)
+            if(node.visible  && node.material.visible) {
                 this.uniformsProcess(node,camera);                       
+            }
             
             return node.visible;
         }
