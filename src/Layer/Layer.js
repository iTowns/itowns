import * as THREE from 'three';
import { STRATEGY_MIN_NETWORK_TRAFFIC } from 'Layer/LayerUpdateStrategy';
import InfoLayer from 'Layer/InfoLayer';
import Source from 'Source/Source';
import Cache from 'Core/Scheduler/Cache';

/**
 * @property {boolean} isLayer - Used to checkout whether this layer is a Layer.
 * Default is true. You should not change this, as it is used internally for
 * optimisation.
 * @property {boolean} ready - This property is false when the layer isn't added.
 * It's true when the layer is added and all initializations are done.
 * @property {Source} source - This source determines the datas to be displayed with the layer.
 * The layer determines how this data are displayed.
 * By example:
 * * For ColorLayer/ElevationLayer, the source datas are rasterised (if it's necessary).
 * * For GeometryLayer, the source datas are converted to meshes (not possible for the raster data sources).
 * @property {Promise} whenReady - this promise is resolved when the layer is added and all initializations are done.
 * This promise is resolved with this layer.
 * This promise is returned by [View#addLayer]{@link View}.
 * @property {boolean} [addLabelLayer=false] - Used to tell if this layer has
 * labels to display from its data. For example, it needs to be set to `true`
 * for a layer with vector tiles. If it's `true` a new `LabelLayer` is added and attached to this `Layer`.
 * @property {object} [zoom] - This property is used only the layer is attached to [TiledGeometryLayer]{@link TiledGeometryLayer}.
 * By example,
 * The layer checks the tile zoom level to determine if the layer is visible in this tile.
 *
 * ![tiled geometry](/docs/static/images/wfszoommaxmin.jpeg)
 * _In `GlobeView`, **red lines** represents the **WGS84 grid** and **orange lines** the Pseudo-mercator grid_
 * _In this example [WFS to 3D objects](http://www.itowns-project.org/itowns/examples/index.html#source_stream_wfs_3d), the building layer zoom min is 14._
 * _In the lower part of the picture, the zoom tiles 14 have buildings, while in the upper part of the picture, the level 13 tiles have no buildings._
 *
 * @property {number} [zoom.max=Infinity] - this is the maximum zoom beyond which it'll be hidden.
 * @property {number} [zoom.min=0] - this is the minimum zoom from which it'll be visible.
 *
 */
class Layer extends THREE.EventDispatcher {
    /**
     * Don't use directly constructor to instance a new Layer. Instead, use
     * another available type of Layer, implement a new one inheriting from this
     * one or use [View#addLayer]{@link View}.
     *
     * @constructor
     * @protected
     *
     * @param {string} id - The id of the layer, that should be unique. It is
     * not mandatory, but an error will be emitted if this layer is added a
     * {@link View} that already has a layer going by that id.
     * @param {Object} config - configuration, all elements in it
     * will be merged as is in the layer. For example, if the configuration
     * contains three elements `name, extent`, these elements will be
     * available using `layer.name` or something else depending on the property
     * name.
     * @param {Source|boolean} config.source - instantiated Source specifies data source to display.
     * if config.source is a boolean, it can only be false. if config.source is false,
     * the layer doesn't need Source (like debug Layer or procedural layer).
     * @param {number} [config.cacheLifeTime=Infinity] - set life time value in cache.
     * This value is used for [Cache]{@link Cache} expiration mechanism.
     *
     * @example
     * // Add and create a new Layer
     * const newLayer = new Layer('id', options);
     * view.addLayer(newLayer);
     *
     * // Change layer's visibility
     * const layerToChange = view.getLayerById('idLayerToChange');
     * layerToChange.visible = false;
     * view.notifyChange(); // update viewer
     *
     * // Change layer's opacity
     * const layerToChange = view.getLayerById('idLayerToChange');
     * layerToChange.opacity = 0.5;
     * view.notifyChange(); // update viewer
     *
     * // Listen properties
     * const layerToListen = view.getLayerById('idLayerToListen');
     * layerToListen.addEventListener('visible-property-changed', (event) => console.log(event));
     * layerToListen.addEventListener('opacity-property-changed', (event) => console.log(event));
     */
    constructor(id, config = {}) {
        /* istanbul ignore next */
        if (config.projection) {
            console.warn('Layer projection parameter is deprecated, use crs instead.');
            config.crs = config.crs || config.projection;
        }

        if (config.source === undefined || config.source === true) {
            throw new Error(`Layer ${id} needs Source`);
        }
        super();
        this.isLayer = true;

        Object.assign(this, config);

        Object.defineProperty(this, 'id', {
            value: id,
            writable: false,
        });

        // Default properties
        this.options = config.options || {};

        if (!this.updateStrategy) {
            this.updateStrategy = {
                type: STRATEGY_MIN_NETWORK_TRAFFIC,
                options: {},
            };
        }

        this.defineLayerProperty('frozen', false);

        if (config.zoom) {
            this.zoom = { max: config.zoom.max, min: config.zoom.min || 0 };
            if (this.zoom.max == undefined) {
                this.zoom.max = Infinity;
            }
        } else {
            this.zoom = { max: Infinity, min: 0 };
        }

        this.info = new InfoLayer(this);

        this.source = this.source || new Source({ url: 'none' });

        this.ready = false;

        this._promises = [];

        this.whenReady = new Promise((re, rj) => {
            this._resolve = re;
            this._reject = rj;
        }).then(() => {
            this.ready = true;
            this.source.onLayerAdded({ out: this });
            return this;
        });

        this._promises.push(this.source.whenReady);

        this.cache = new Cache(config.cacheLifeTime);

        this.mergeFeatures = this.mergeFeatures === undefined ? true : config.mergeFeatures;

        // TODO: verify but this.source.filter seems be always undefined.
        this.filter = this.filter || this.source.filter;
    }

    addInitializationStep() {
        // Possibility to add rejection handler, if it's necessary.
        let resolve;
        this._promises.push(new Promise((re) => { resolve = re; }));
        return resolve;
    }

    /**
     * Defines a property for this layer, with a default value and a callback
     * executed when the property changes.
     * <br><br>
     * When changing the property, it also emits an event, named following this
     * convention: `${propertyName}-property-changed`, with `${propertyName}`
     * being replaced by the name of the property.  For example, if the added
     * property name is `frozen`, it will emit a `frozen-property-changed`.
     * <br><br>
     * @example <caption>The emitted event has some properties assigned to it</caption>
     * event = {
     *     new: {
     *         ${propertyName}: * // the new value of the property
     *     },
     *     previous: {
     *         ${propertyName}: * // the previous value of the property
     *     },
     *     target: Layer // the layer it has been dispatched from
     *     type: string // the name of the emitted event
     * }
     *
     * @param {string} propertyName - The name of the property, also used in
     * the emitted event name.
     * @param {*} defaultValue - The default set value.
     * @param {function} [onChange] - The function executed when the property is
     * changed. Parameters are the layer the property is defined on, and the
     * name of the property.
     */
    defineLayerProperty(propertyName, defaultValue, onChange) {
        const existing = Object.getOwnPropertyDescriptor(this, propertyName);
        if (!existing || !existing.set) {
            let property = this[propertyName] == undefined ? defaultValue : this[propertyName];

            Object.defineProperty(
                this,
                propertyName,
                {
                    get: () => property,
                    set: (newValue) => {
                        if (property !== newValue) {
                            const event = { type: `${propertyName}-property-changed`, previous: {}, new: {} };
                            event.previous[propertyName] = property;
                            event.new[propertyName] = newValue;
                            property = newValue;
                            if (onChange) {
                                onChange(this, propertyName);
                            }
                            this.dispatchEvent(event);
                        }
                    },
                });
        }
    }

    // Placeholder
    // eslint-disable-next-line
    convert(data) {
        return data;
    }

    getData(from, to) {
        const key = this.source.requestToKey(this.source.isVectorSource ? to : from);
        let data = this.cache.getByArray(key);
        if (!data) {
            data = this.source.loadData(from, this)
                .then(feat => this.convert(feat, to), (err) => {
                    throw err;
                });
            this.cache.setByArray(data, key);
        }
        return data;
    }

    /**
     * Determines whether the specified feature is valid data.
     *
     * @param      {Feature}  feature  The feature
     * @returns {Feature} the feature is returned if it's valided
     */
    // eslint-disable-next-line
    isValidData(feature) {}

    /**
     * Remove and dispose all objects from layer.
     * @param {boolean} [clearCache=false] Whether to clear the layer cache or not
     */
    // eslint-disable-next-line
<<<<<<< HEAD
    dispose() {
=======
    delete(clearCache) {
>>>>>>> 8f7ae1ac
        console.warn('Function delete doesn\'t exist for this layer');
    }

    delete() {
        console.warn('`Layer.delete` method is deprecated. Please use `Layer.dispose` instead.');
        this.dispose();
    }
}

export default Layer;

export const ImageryLayers = {
    // move this to new index
    // After the modification :
    //      * the minimum sequence will always be 0
    //      * the maximum sequence will always be layers.lenght - 1
    // the ordering of all layers (Except that specified) doesn't change
    moveLayerToIndex: function moveLayerToIndex(layer, newIndex, imageryLayers) {
        newIndex = Math.min(newIndex, imageryLayers.length - 1);
        newIndex = Math.max(newIndex, 0);
        const oldIndex = layer.sequence;

        for (const imagery of imageryLayers) {
            if (imagery.id === layer.id) {
                // change index of specified layer
                imagery.sequence = newIndex;
            } else if (imagery.sequence > oldIndex && imagery.sequence <= newIndex) {
                // down all layers between the old index and new index (to compensate the deletion of the old index)
                imagery.sequence--;
            } else if (imagery.sequence >= newIndex && imagery.sequence < oldIndex) {
                // up all layers between the new index and old index (to compensate the insertion of the new index)
                imagery.sequence++;
            }
        }
    },

    moveLayerDown: function moveLayerDown(layer, imageryLayers) {
        if (layer.sequence > 0) {
            this.moveLayerToIndex(layer, layer.sequence - 1, imageryLayers);
        }
    },

    moveLayerUp: function moveLayerUp(layer, imageryLayers) {
        const m = imageryLayers.length - 1;
        if (layer.sequence < m) {
            this.moveLayerToIndex(layer, layer.sequence + 1, imageryLayers);
        }
    },

    getColorLayersIdOrderedBySequence: function getColorLayersIdOrderedBySequence(imageryLayers) {
        const copy = Array.from(imageryLayers);
        copy.sort((a, b) => a.sequence - b.sequence);
        return copy.map(l => l.id);
    },
};<|MERGE_RESOLUTION|>--- conflicted
+++ resolved
@@ -239,11 +239,7 @@
      * @param {boolean} [clearCache=false] Whether to clear the layer cache or not
      */
     // eslint-disable-next-line
-<<<<<<< HEAD
-    dispose() {
-=======
-    delete(clearCache) {
->>>>>>> 8f7ae1ac
+    dispose(clearCache) {
         console.warn('Function delete doesn\'t exist for this layer');
     }
 
