--- conflicted
+++ resolved
@@ -171,15 +171,11 @@
      * All layer's 3D objects are removed from the scene and disposed from the video device.
      * @param {boolean} [clearCache=false] Whether to clear the layer cache or not
      */
-<<<<<<< HEAD
-    dispose() {
-=======
-    delete(clearCache) {
+    dispose(clearCache) {
         if (clearCache) {
             this.cache.clear();
         }
 
->>>>>>> 8f7ae1ac
         // if Layer is attached
         if (this.parent) {
             ObjectRemovalHelper.removeChildrenAndCleanupRecursively(this, this.parent.object3d);
