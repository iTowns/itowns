
/*global THREE, console, Infinity */

// This set of controls performs orbiting, dollying (zooming), and panning. It maintains
// the "up" direction as +Y, unlike the TrackballControls. Touch on tablet and phones is
// supported.
//
//    Orbit - left mouse / touch: one finger move
//    Zoom - middle mouse, or mousewheel / touch: two finger spread or squish
//    Pan - right mouse, or arrow keys / touch: three finter swipe

THREE.GlobeControls = function ( object, domElement,engine ) {

	this.object         = object;        
        this.cloneObject    = object.clone();
      
	this.domElement = ( domElement !== undefined ) ? domElement : document;

	// API

	// Set to false to disable this control
	this.enabled = true;

	// "target" sets the location of focus, where the control orbits around
	// and where it pans with respect to.
	this.target           = new THREE.Vector3();        
       
        this.engine           = engine;
    
	// center is old, deprecated; use "target" instead
	this.center = this.target;

	// This option actually enables dollying in and out; left as "zoom" for
	// backwards compatibility
	this.noZoom = false;
	this.zoomSpeed = 1.0;

	// Limits to how far you can dolly in and out ( PerspectiveCamera only )
	this.minDistance = 0;
	this.maxDistance = Infinity;

	// Limits to how far you can zoom in and out ( OrthographicCamera only )
	this.minZoom = 0;
	this.maxZoom = Infinity;

	// Set to true to disable this control
	this.noRotate = false;
	this.rotateSpeed = 1.0;

	// Set to true to disable this control
	this.noPan = false;
	this.keyPanSpeed = 7.0;	// pixels moved per arrow key push

	// Set to true to automatically rotate around the target
	this.autoRotate = false;
	this.autoRotateSpeed = 2.0; // 30 seconds per round when fps is 60

	// How far you can orbit vertically, upper and lower limits.
	// Range is 0 to Math.PI radians.
	this.minPolarAngle = 0; // radians
	this.maxPolarAngle = Math.PI; // radians
        
        this.radius = null;
        this.theta  = null;
        this.phi    = null;
        
<<<<<<< HEAD
        this.mainAxis         = new THREE.Object3D();
        
        this.cameraDummy          = new THREE.Object3D();
=======
        this.localPhi = 0;
        this.localTheta = 0;
>>>>>>> 812ff2ab
        
        this.pointClickOnScreen = new THREE.Vector2();
        var pickOnGlobe       = new THREE.Vector3();
        var rayonPointGlobe   = 6378137;
        var raycaster         = new THREE.Raycaster();

        this.pickOnSphere = new THREE.Vector3();
        
	// How far you can orbit horizontally, upper and lower limits.
	// If set, must be a sub-interval of the interval [ - Math.PI, Math.PI ].
	this.minAzimuthAngle = - Infinity; // radians
	this.maxAzimuthAngle = Infinity; // radians

	// Set to true to disable use of the keys
	this.noKeys = false;

	// The four arrow keys
	this.keys = { LEFT: 37, UP: 38, RIGHT: 39, BOTTOM: 40, SPACE:32, CTRL:17, SHIFT:16};

	// Mouse buttons
	this.mouseButtons = { ORBIT: THREE.MOUSE.LEFT, ZOOM: THREE.MOUSE.MIDDLE, PAN: THREE.MOUSE.RIGHT };
        
        this.globeTargetX = new THREE.Vector3(1000,1000,1000);
        
        this.keyCtrl = false;
        this.keyShift = false;
	////////////
	// internals
        
        
        var space = false;

	var scope = this;

	var EPS = 0.000001;

	var rotateStart = new THREE.Vector2();
	var rotateEnd = new THREE.Vector2();
	var rotateDelta = new THREE.Vector2();

	var panStart = new THREE.Vector2();
	var panEnd = new THREE.Vector2();
	var panDelta = new THREE.Vector2();
	var panOffset = new THREE.Vector3();

	var offset = new THREE.Vector3();

	var dollyStart = new THREE.Vector2();
	var dollyEnd = new THREE.Vector2();
	var dollyDelta = new THREE.Vector2();

	var theta   = null;
	var phi     = null;
	var phiDelta = 0;
	var thetaDelta = 0;
	var scale = 1;
	var pan = new THREE.Vector3();
 
	var lastPosition = new THREE.Vector3();
	var lastQuaternion = new THREE.Quaternion();

	var STATE = { NONE : -1, ROTATE : 0, DOLLY : 1, PAN : 2, TOUCH_ROTATE : 3, TOUCH_DOLLY : 4, TOUCH_PAN : 5,MOVE_GLOBE : 6, ROTATEONITSELF : 7 };

	var state = STATE.NONE;
  
	// for reset

	this.target0 = this.target.clone();
	this.position0 = this.object.position.clone();
	this.zoom0 = this.object.zoom;

	// so camera.up is the orbit axis

	var quat = new THREE.Quaternion().setFromUnitVectors( object.up, new THREE.Vector3( 0, 1, 0 ) );
	var quatInverse = quat.clone().inverse();

	// events

	var changeEvent = { type: 'change' };
	var startEvent = { type: 'start' };
	var endEvent = { type: 'end' };
          
    
        this.getPointGlobe = function ()         
        { 
            return pickOnGlobe;
        };
        
	this.setPointGlobe = function ( point ) 
        {                      
            if(point === undefined)
                pickOnGlobe = undefined;
            else
            {
                pickOnGlobe = new THREE.Vector3().copy(point);                  
                rayonPointGlobe = pickOnGlobe.length();            
            }
        };
        
        this.intersectSphere = function ( ray )   
        {
            
         
           var c    = new THREE.Vector3(); 
           var pc   = ray.closestPointToPoint(c);
           var r    = rayonPointGlobe;           
           var a    = pc.length();
           
           if(a>r)
              return new THREE.Vector3();
           
           var d    = ray.direction.clone();                      
           var b    = Math.sqrt(r*r -a*a);
           
           d.negate().setLength(b);
           
           return new THREE.Vector3().addVectors(pc,d);
      
       };
      
        this.toSpherical = function ( point )   
        {        
            var pTheta  = Math.atan2( point.x, point.z );
            var pPhi    = Math.atan2( Math.sqrt( point.x * point.x + point.z * point.z ), point.y );

            return new THREE.Vector2(pTheta,pPhi);
            
        };

	this.rotateLeft = function ( angle ) {

		if ( angle === undefined ) {

			angle = getAutoRotationAngle();

		}

		thetaDelta -= angle;

	};

	this.rotateUp = function ( angle ) {

		if ( angle === undefined ) {

			angle = getAutoRotationAngle();

		}

		phiDelta -= angle;

	};

	// pass in distance in world space to move left
	this.panLeft = function ( distance ) {

		var te = this.object.matrix.elements;

		// get X column of matrix
		panOffset.set( te[ 0 ], te[ 1 ], te[ 2 ] );
		panOffset.multiplyScalar( - distance );

		pan.add( panOffset );

	};

	// pass in distance in world space to move up
	this.panUp = function ( distance ) {

		var te = this.object.matrix.elements;

		// get Y column of matrix
		panOffset.set( te[ 4 ], te[ 5 ], te[ 6 ] );
		panOffset.multiplyScalar( distance );

		pan.add( panOffset );

	};

	// pass in x,y of change desired in pixel space,
	// right and down are positive
	this.pan = function ( deltaX, deltaY ) {

		var element = scope.domElement === document ? scope.domElement.body : scope.domElement;

		if ( scope.object instanceof THREE.PerspectiveCamera ) {

			// perspective
			var position = scope.object.position;
			var offset = position.clone().sub( scope.target );
			var targetDistance = offset.length();

			// half of the fov is center to top of screen
			targetDistance *= Math.tan( ( scope.object.fov / 2 ) * Math.PI / 180.0 );

			// we actually don't use screenWidth, since perspective camera is fixed to screen height
			scope.panLeft( 2 * deltaX * targetDistance / element.clientHeight );
			scope.panUp( 2 * deltaY * targetDistance / element.clientHeight );

		} else if ( scope.object instanceof THREE.OrthographicCamera ) {

			// orthographic
			scope.panLeft( deltaX * (scope.object.right - scope.object.left) / element.clientWidth );
			scope.panUp( deltaY * (scope.object.top - scope.object.bottom) / element.clientHeight );

		} else {

			// camera neither orthographic or perspective
			console.warn( 'WARNING: GlobeControls.js encountered an unknown camera type - pan disabled.' );

		}

	};

	this.dollyIn = function ( dollyScale ) {

		if ( dollyScale === undefined ) {

			dollyScale = getZoomScale();

		}

		if ( scope.object instanceof THREE.PerspectiveCamera ) {

			scale /= dollyScale;

		} else if ( scope.object instanceof THREE.OrthographicCamera ) {

			scope.object.zoom = Math.max( this.minZoom, Math.min( this.maxZoom, this.object.zoom * dollyScale ) );
			scope.object.updateProjectionMatrix();
			scope.dispatchEvent( changeEvent );

		} else {

			console.warn( 'WARNING: GlobeControls.js encountered an unknown camera type - dolly/zoom disabled.' );

		}

	};

	this.dollyOut = function ( dollyScale ) {

		if ( dollyScale === undefined ) {

			dollyScale = getZoomScale();

		}

		if ( scope.object instanceof THREE.PerspectiveCamera ) {

			scale *= dollyScale;

		} else if ( scope.object instanceof THREE.OrthographicCamera ) {

			scope.object.zoom = Math.max( this.minZoom, Math.min( this.maxZoom, this.object.zoom / dollyScale ) );
			scope.object.updateProjectionMatrix();
			scope.dispatchEvent( changeEvent );

		} else {

			console.warn( 'WARNING: GlobeControls.js encountered an unknown camera type - dolly/zoom disabled.' );

		}

	};
        
        
        this.updateTarget = function () 
        {
            if(!space)
            {
                this.target = new THREE.Vector3();
                //this.object.lookAt( this.target );
            }
            else
            {
                var target = this.object.position.clone().setLength(2);

                this.target  = new THREE.Vector3().subVectors(this.object.position,target);                                

                this.object.lookAt( this.target );
                
//                this.object.rotation.x = 0.0;
//                this.object.rotation.y = 0.0;
//                this.object.rotation.z = 0.0;
                
            }
        };
        
<<<<<<< HEAD
        
=======
>>>>>>> 812ff2ab
        this.rot = function (point,lscale)         
        {
            

            // angle from z-axis around y-axis

            theta = Math.atan2( point.x, point.z );

            // angle from y-axis

            phi = Math.atan2( Math.sqrt( point.x * point.x + point.z * point.z ), point.y );

            if ( this.autoRotate && state === STATE.NONE ) {

                    this.rotateLeft( getAutoRotationAngle() );

            }
  
            theta += thetaDelta;
            phi += phiDelta;

            // restrict theta to be between desired limits
            theta = Math.max( this.minAzimuthAngle, Math.min( this.maxAzimuthAngle, theta ) );

            // restrict phi to be between desired limits
            phi = Math.max( this.minPolarAngle, Math.min( this.maxPolarAngle, phi ) );

            // restrict phi to be betwee EPS and PI-EPS
            phi = Math.max( EPS, Math.min( Math.PI - EPS, phi ) );

            var radius = point.length() * lscale;

            // restrict radius to be between desired limits
            radius = Math.max( this.minDistance, Math.min( this.maxDistance, radius ) );

            // move target to panned location
            //this.target.add( pan );

            point.x = radius * Math.sin( phi ) * Math.sin( theta );
            point.y = radius * Math.cos( phi );
            point.z = radius * Math.sin( phi ) * Math.cos( theta );

           
        };
        
	this.update = function () {

            if(pickOnGlobe === undefined)
            {                
                thetaDelta  = 0;
                phiDelta    = 0;
                return;
            }
            
            if(state === STATE.MOVE_GLOBE)
            {                
                
                offset.copy( this.cloneTarget.position.clone() );
            }
            else
            {                
                offset.copy(this.cameraDummy.position);
            }
          
            //if(state !== STATE.MOVE_GLOBE)
           //     offset.applyQuaternion( quat );
            
            this.rot(offset,scale);
            // rotate point back to "camera-up-vector-is-up" space
            
            //if(state !== STATE.MOVE_GLOBE)
             //   offset.applyQuaternion( quatInverse );   
            
            
            //var offGT = this.globeTarget.position.clone();   
             
            if(state === STATE.MOVE_GLOBE)                
            {           

                this.mainAxis.lookAt(this.cloneMain.localToWorld(offset));
                
            }
<<<<<<< HEAD
            else
            {
                this.cameraDummy.position.copy( offset.clone());
                this.cameraDummy.lookAt(new THREE.Vector3());
            }
                                        
            this.object.position.copy(this.cameraDummy.localToWorld(new THREE.Vector3()));            
            this.object.lookAt(this.globeTarget.localToWorld(new THREE.Vector3()));
            this.object.updateMatrixWorld(true);
            //computeVectorUp();
                        
=======
            else if(state !== STATE.ROTATEONITSELF)  
            { 
                this.object.position.copy( this.globeTarget.localToWorld(offset.clone())); 
                
            }
                
            if(state === STATE.ROTATEONITSELF)  {
             
             
                this.localPhi += phiDelta;
                this.localTheta += thetaDelta;
                
                var cameraPos = this.object.position;
      
                var normal = cameraPos.clone().normalize();
                var quaternion  = new THREE.Quaternion();
                quaternion.setFromAxisAngle( new THREE.Vector3(1, 0 ,0 ), Math.PI/2 );

                var child = new THREE.Object3D();
                var localTarget = new THREE.Vector3().addVectors ( cameraPos.clone(), normal );
                child.lookAt(localTarget);
                child.quaternion.multiply(quaternion );                
                child.updateMatrix();

                var quaternionTHETA = new THREE.Quaternion();
                quaternionTHETA.setFromAxisAngle( new THREE.Vector3( 0, 1, 0 ), this.localTheta );
                child.quaternion.multiply(quaternionTHETA);
                
                var quaternionPHI = new THREE.Quaternion();
                quaternionPHI.setFromAxisAngle( new THREE.Vector3( 1, 0, 0 ), this.localPhi );
                child.quaternion.multiply(quaternionPHI);
  
                var rotationALL = new THREE.Euler().setFromQuaternion( child.quaternion);//, eulerOrder ); 
                
                this.object.rotation.set(rotationALL.x,rotationALL.y,rotationALL.z);
                
            }else
                 this.object.lookAt( offGT );   // Usual CASE (not rotating around camera axe)

>>>>>>> 812ff2ab
            thetaDelta = 0;
            phiDelta = 0;
            scale = 1;
            pan.set( 0, 0, 0 );

            // update condition is:
            // min(camera displacement, camera rotation in radians)^2 > EPS
            // using small-angle approximation cos(x/2) = 1 - x^2 / 8

            if ( lastPosition.distanceToSquared( this.object.position ) > EPS
                || 8 * (1 - lastQuaternion.dot(this.object.quaternion)) > EPS ) {

                    this.dispatchEvent( changeEvent );

                    lastPosition.copy( this.object.position );
                    lastQuaternion.copy (this.object.quaternion );

            }
	};

        this.getSpace = function () {
            return space;
        };

	this.reset = function () {

		state = STATE.NONE;

		this.target.copy( this.target0 );
		this.object.position.copy( this.position0 );
		this.object.zoom = this.zoom0;

		this.object.updateProjectionMatrix();
		this.dispatchEvent( changeEvent );

		this.update();

	};

	this.getPolarAngle = function () {

		return phi;

	};

	this.getAzimuthalAngle = function () {

		return theta;

	};

	function getAutoRotationAngle() {

		return 2 * Math.PI / 60 / 60 * scope.autoRotateSpeed;

	}

	function getZoomScale() {

		return Math.pow( 0.95, scope.zoomSpeed );

	}

	function onMouseDown( event ) {

		if ( scope.enabled === false ) return;
		event.preventDefault();

		if ( event.button === scope.mouseButtons.ORBIT ) {
			if ( scope.noRotate === true ) return;

<<<<<<< HEAD
                        state = scope.keyCtrl ? STATE.ROTATE : STATE.MOVE_GLOBE;  
=======
                        if(scope.keyCtrl)
                        {
                            state = STATE.ROTATE;  
                        }else
                            if(scope.keyShift)
                        {
                            state = STATE.ROTATEONITSELF;  
                        }
                        else{                                                        
                            computeTarget(scope.engine.picking());
                            scope.engine.renderScene(); // TODO debug to remove white screen, but why?                            
                            state = STATE.MOVE_GLOBE;
                        }
>>>>>>> 812ff2ab
                            
			rotateStart.set( event.clientX, event.clientY );
                        
                        if(pickOnGlobe !== undefined)
                        {
                            scope.setPointGlobe(undefined); 
                            scope.pointClickOnScreen.x = event.clientX;
                            scope.pointClickOnScreen.y = event.clientY;
                            scope.cloneObject          = scope.object.clone();        
                            scope.cloneTarget          = scope.globeTarget.clone();
                            scope.cloneMain            = scope.mainAxis.clone();
                            
                        }
                        

		} else if ( event.button === scope.mouseButtons.ZOOM ) {
			if ( scope.noZoom === true ) return;

			state = STATE.DOLLY;

			dollyStart.set( event.clientX, event.clientY );

		} else if ( event.button === scope.mouseButtons.PAN ) {
			if ( scope.noPan === true ) return;

			state = STATE.PAN;

			panStart.set( event.clientX, event.clientY );

		}
                

		if ( state !== STATE.NONE ) {
			document.addEventListener( 'mousemove', onMouseMove, false );
			document.addEventListener( 'mouseup', onMouseUp, false );
			scope.dispatchEvent( startEvent );
		}

	}

	function onMouseMove( event ) {

		if ( scope.enabled === false ) return;

		event.preventDefault();

		var element = scope.domElement === document ? scope.domElement.body : scope.domElement;
                                
		if ( state === STATE.ROTATE ) {

			if ( scope.noRotate === true ) return;

			rotateEnd.set( event.clientX, event.clientY );
			rotateDelta.subVectors( rotateEnd, rotateStart );

			// rotating across whole screen goes 360 degrees around
                        if(!space)
                        {
                            scope.rotateLeft( 2 * Math.PI * rotateDelta.x / element.clientWidth * scope.rotateSpeed  );                                                

			// rotating up and down along whole screen attempts to go 360, but limited to 180
                            scope.rotateUp( 2 * Math.PI * rotateDelta.y / element.clientHeight * scope.rotateSpeed );
        
                        }
                        else
                        {
                            
                            
                            scope.rotateLeft( rotateDelta.x );
                          
			// rotating up and down along whole screen attempts to go 360, but limited to 180
                            scope.rotateUp(   rotateDelta.y );
                        }
                                                

			rotateStart.copy( rotateEnd );

		} else if ( state === STATE.ROTATEONITSELF ) {   
                    
                    if ( scope.noRotate === true ) return;
                   
                    rotateEnd.set( event.clientX, event.clientY );
		    rotateDelta.subVectors( rotateEnd, rotateStart );
                    
                    scope.rotateLeft( 2 * Math.PI * rotateDelta.x / element.clientWidth * scope.rotateSpeed  );                                                
                    scope.rotateUp( 2 * Math.PI * rotateDelta.y / element.clientHeight * scope.rotateSpeed );
                    rotateStart.copy( rotateEnd );       
                    
                }else if ( state === STATE.DOLLY ) {

			if ( scope.noZoom === true ) return;

			dollyEnd.set( event.clientX, event.clientY );
			dollyDelta.subVectors( dollyEnd, dollyStart );

			if ( dollyDelta.y > 0 ) {

				scope.dollyIn();

			} else if ( dollyDelta.y < 0 ) {

				scope.dollyOut();

			}

			dollyStart.copy( dollyEnd );

		} else if ( state === STATE.PAN ) {

			if ( scope.noPan === true ) return;

			panEnd.set( event.clientX, event.clientY );
			panDelta.subVectors( panEnd, panStart );

			scope.pan( panDelta.x, panDelta.y );

			panStart.copy( panEnd );

		}
                else if ( state === STATE.MOVE_GLOBE ) {
                    
                    
                            if(pickOnGlobe === undefined)
                            {
                                thetaDelta = 0.0;
                                phiDelta   = 0.0;
                            }
                            else
                            {                                
                                var mouse   = new THREE.Vector2();
  
                                mouse.x =   ( event.clientX / window.innerWidth )   * 2 - 1;
                                mouse.y = - ( event.clientY / window.innerHeight )  * 2 + 1;	

                                raycaster.setFromCamera( mouse, scope.cloneObject);
                                var ray = raycaster.ray;
<<<<<<< HEAD
 
                                ray.origin = scope.cloneMain.worldToLocal(ray.origin);                                
                                ray.direction = scope.cloneMain.worldToLocal(ray.direction);
                    
                                scope.pickOnSphere = scope.intersectSphere(ray);
                
                                var pickOnGlobeCam = scope.cloneMain.worldToLocal(pickOnGlobe.clone());
                                var pickOnSpherCam = scope.pickOnSphere.clone();

                                var a  = scope.toSpherical(pickOnGlobeCam);
                                var b  = scope.toSpherical(pickOnSpherCam);                                

                                thetaDelta =  (a.x - b.x);
                                phiDelta   =  (a.y - b.y);
                                
=======
                                    
                               // var target = scope.globeTarget.clone();                                
                               // target.position.copy(new THREE.Vector3());
                                
                               // target.updateMatrixWorld();
                                
                               // console.log(target.worldToLocal(scope.cloneObject.position.clone()));
                                
                                scope.pickOnSphere = scope.intersectSphere(ray);
                                
                                var centerGlobeCam = new THREE.Vector3().applyMatrix4(scope.cloneObject.matrixWorldInverse);                                   
                                var pickOnGlobeCam = pickOnGlobe.clone().applyMatrix4(scope.cloneObject.matrixWorldInverse).sub(centerGlobeCam);
                                var pickOnSpherCam = scope.pickOnSphere.clone().applyMatrix4(scope.cloneObject.matrixWorldInverse).sub(centerGlobeCam);
                                
                                var a  = scope.toSpherical(pickOnGlobeCam);
                                var b  = scope.toSpherical(pickOnSpherCam);                                
                                var c  = scope.toSpherical(pickOnGlobe);
                               
                                phiDelta   =  (a.y - b.y);
                                thetaDelta =  (a.x - b.x)/(Math.cos(Math.PI * 0.5 - c.y));

>>>>>>> 812ff2ab
                            }
                }

		if ( state !== STATE.NONE ) scope.update();

	}

	function onMouseUp( /* event */ ) {

		if ( scope.enabled === false ) return;

		document.removeEventListener( 'mousemove', onMouseMove, false );
		document.removeEventListener( 'mouseup', onMouseUp, false );
		scope.dispatchEvent( endEvent );
		state = STATE.NONE;
                               
                               
                scope.update();
                
                computeTarget(scope.engine.picking());
                rotateTarget();
                scope.engine.renderScene(); // TODO debug to remove white screen, but why?                                  
               
                                                      
	}

	function onMouseWheel( event ) {

		if ( scope.enabled === false || scope.noZoom === true || state !== STATE.NONE ) return;

		event.preventDefault();
		event.stopPropagation();

		var delta = 0;

		if ( event.wheelDelta !== undefined ) { // WebKit / Opera / Explorer 9

			delta = event.wheelDelta;

		} else if ( event.detail !== undefined ) { // Firefox

			delta = - event.detail;

		}

		if ( delta > 0 ) {

			scope.dollyOut();

		} else if ( delta < 0 ) {

			scope.dollyIn();

		}

		scope.update();
		scope.dispatchEvent( startEvent );
		scope.dispatchEvent( endEvent );

	}

        function onKeyUp( event ) {
            
            if ( scope.enabled === false || scope.noKeys === true || scope.noPan === true ) return;
            
            if(scope.keyCtrl)   
            {
                computeVectorUp();
                rotateTarget();
                              
            }
            
            if(scope.keyShift)   
            {
                computeVectorUp();
                rotateTarget();
                              
            }
            
            scope.keyCtrl = false;  
            scope.keyShift = false;
        }

	function onKeyDown( event ) {


		if ( scope.enabled === false || scope.noKeys === true || scope.noPan === true ) return;
                scope.keyCtrl = false;
                scope.keyShift = false;
                
		switch ( event.keyCode ) {

			case scope.keys.UP:
				scope.pan( 0, scope.keyPanSpeed );
				scope.update();
				break;

			case scope.keys.BOTTOM:
				scope.pan( 0, - scope.keyPanSpeed );
				scope.update();
				break;

			case scope.keys.LEFT:
				scope.pan( scope.keyPanSpeed, 0 );
				scope.update();
				break;

			case scope.keys.RIGHT:
				scope.pan( - scope.keyPanSpeed, 0 );
				scope.update();
				break;
                        case scope.keys.SPACE:
                                space = !space;     
                                scope.updateTarget();
                                scope.update();
                                break;
                        case scope.keys.CTRL:       
                                computeVectorUp();
                                scope.keyCtrl = true;
                                break;
                        case scope.keys.SHIFT:       
                                computeVectorUp();
                                scope.keyShift = true;
                                break;

		}
	}

	function touchstart( event ) {

		if ( scope.enabled === false ) return;

		switch ( event.touches.length ) {

			case 1:	// one-fingered touch: rotate

				if ( scope.noRotate === true ) return;

				state = STATE.TOUCH_ROTATE;

				rotateStart.set( event.touches[ 0 ].pageX, event.touches[ 0 ].pageY );
				break;

			case 2:	// two-fingered touch: dolly

				if ( scope.noZoom === true ) return;

				state = STATE.TOUCH_DOLLY;

				var dx = event.touches[ 0 ].pageX - event.touches[ 1 ].pageX;
				var dy = event.touches[ 0 ].pageY - event.touches[ 1 ].pageY;
				var distance = Math.sqrt( dx * dx + dy * dy );
				dollyStart.set( 0, distance );
				break;

			case 3: // three-fingered touch: pan

				if ( scope.noPan === true ) return;

				state = STATE.TOUCH_PAN;

				panStart.set( event.touches[ 0 ].pageX, event.touches[ 0 ].pageY );
				break;

			default:

				state = STATE.NONE;

		}

		if ( state !== STATE.NONE ) scope.dispatchEvent( startEvent );

	}

	function touchmove( event ) {

		if ( scope.enabled === false ) return;

		event.preventDefault();
		event.stopPropagation();

		var element = scope.domElement === document ? scope.domElement.body : scope.domElement;

		switch ( event.touches.length ) {

			case 1: // one-fingered touch: rotate

				if ( scope.noRotate === true ) return;
				if ( state !== STATE.TOUCH_ROTATE ) return;

				rotateEnd.set( event.touches[ 0 ].pageX, event.touches[ 0 ].pageY );
				rotateDelta.subVectors( rotateEnd, rotateStart );

				// rotating across whole screen goes 360 degrees around
				scope.rotateLeft( 2 * Math.PI * rotateDelta.x / element.clientWidth * scope.rotateSpeed );
				// rotating up and down along whole screen attempts to go 360, but limited to 180
				scope.rotateUp( 2 * Math.PI * rotateDelta.y / element.clientHeight * scope.rotateSpeed );

				rotateStart.copy( rotateEnd );

				scope.update();
				break;

			case 2: // two-fingered touch: dolly

				if ( scope.noZoom === true ) return;
				if ( state !== STATE.TOUCH_DOLLY ) return;

				var dx = event.touches[ 0 ].pageX - event.touches[ 1 ].pageX;
				var dy = event.touches[ 0 ].pageY - event.touches[ 1 ].pageY;
				var distance = Math.sqrt( dx * dx + dy * dy );

				dollyEnd.set( 0, distance );
				dollyDelta.subVectors( dollyEnd, dollyStart );

				if ( dollyDelta.y > 0 ) {

					scope.dollyOut();

				} else if ( dollyDelta.y < 0 ) {

					scope.dollyIn();

				}

				dollyStart.copy( dollyEnd );

				scope.update();
				break;

			case 3: // three-fingered touch: pan

				if ( scope.noPan === true ) return;
				if ( state !== STATE.TOUCH_PAN ) return;

				panEnd.set( event.touches[ 0 ].pageX, event.touches[ 0 ].pageY );
				panDelta.subVectors( panEnd, panStart );

				scope.pan( panDelta.x, panDelta.y );

				panStart.copy( panEnd );

				scope.update();
				break;

			default:

				state = STATE.NONE;

		}

	}

	function touchend( /* event */ ) {

		if ( scope.enabled === false ) return;

		scope.dispatchEvent( endEvent );
		state = STATE.NONE;                
                scope.keyCtrl = false;
                scope.keyShift = false;

	}
        
        function computeVectorUp() 
        {
            //var vectorUp = scope.globeTarget.position.clone().normalize();            
            var vectorUp = scope.globeTarget.localToWorld(new THREE.Vector3(0,1,0));            
            scope.object.up.copy(vectorUp);
        
        }
        
        function rotateTarget()
        {   
            
            var position = scope.globeTarget.worldToLocal(scope.object.position.clone());                                
            var angle    = Math.atan2(position.x,position.z);                                

            scope.globeTarget.quaternion.multiply(new THREE.Quaternion().setFromAxisAngle( new THREE.Vector3( 0, 1, 0 ), angle ));
            scope.globeTarget.updateMatrixWorld();
            scope.cameraDummy.position.copy(scope.globeTarget.worldToLocal(scope.object.position.clone()));            
            scope.cameraDummy.lookAt(new THREE.Vector3());
            scope.cameraDummy.updateMatrixWorld();
            
<<<<<<< HEAD
        }
        
        function computeTarget(position) {
            
            
            scope.mainAxis.lookAt(position); 
            //scope.mainAxis.updateMatrixWorld();
=======
            /*
            position = scope.globeTarget.worldToLocal(scope.object.position.clone());                                
            angle    = Math.atan2(position.z,position.y); 
            
            scope.globeTarget.quaternion.multiply(new THREE.Quaternion().setFromAxisAngle( new THREE.Vector3( 1, 0, 0 ), angle  - Math.PI * 0.5));   
            */
            //TODO revient à prendre le repère caméra.... à tester
>>>>>>> 812ff2ab
            
            //scope.globeTarget.lookAt(new THREE.Vector3(  ));                        
            //scope.globeTarget.quaternion.multiply( new THREE.Quaternion().setFromAxisAngle( new THREE.Vector3( 1, 0, 0 ), Math.PI / 2 ));
            scope.globeTarget.position.z = position.length();
            
//            scope.globeTarget.position.copy(position);            
//            scope.globeTarget.lookAt(position.clone().multiplyScalar( 2 ));                        
//            scope.globeTarget.quaternion.multiply( new THREE.Quaternion().setFromAxisAngle( new THREE.Vector3( 1, 0, 0 ), Math.PI / 2 ));
//            scope.globeTarget.updateMatrixWorld();
            
            //rotateTarget();
            /*
            quat = new THREE.Quaternion().setFromUnitVectors( scope.object.up,vectorUp );
            quatInverse = quat.clone().inverse();            
            */            
	}

	this.domElement.addEventListener( 'contextmenu', function ( event ) { event.preventDefault(); }, false );
	this.domElement.addEventListener( 'mousedown', onMouseDown, false );
	this.domElement.addEventListener( 'mousewheel', onMouseWheel, false );
	this.domElement.addEventListener( 'DOMMouseScroll', onMouseWheel, false ); // firefox

	this.domElement.addEventListener( 'touchstart', touchstart, false );
	this.domElement.addEventListener( 'touchend', touchend, false );
	this.domElement.addEventListener( 'touchmove', touchmove, false );

	window.addEventListener( 'keydown', onKeyDown, false );
        window.addEventListener( 'keyup', onKeyUp, false );

	// force an update at start
        
        this.globeTarget = new THREE.Object3D();        
	//this.update();    
        
        var ray = new THREE.Ray(this.object.position,this.object.position.clone().normalize().negate());
    
        var target = this.intersectSphere(ray);
        
        var distanceCamera = this.object.position.length();
        this.engine.scene3D.add(this.mainAxis);
        
<<<<<<< HEAD
        this.mainAxis.lookAt(target);        
        this.mainAxis.add(this.globeTarget);  
=======
     //   var axisHelper = new THREE.AxisHelper( 500000 );
     //  this.globeTarget.add( axisHelper );
>>>>>>> 812ff2ab
        
        this.globeTarget.add(this.cameraDummy);
        
        this.globeTarget.position.z    = target.length();          

        this.globeTarget.quaternion.multiply( new THREE.Quaternion().setFromAxisAngle( new THREE.Vector3( 1, 0, 0 ), Math.PI / 2 ));
        
        this.cameraDummy.position.y = Math.abs(distanceCamera - target.length());                              
        this.cameraDummy.lookAt(new THREE.Vector3());
        
        this.cloneTarget = this.globeTarget.clone();
        this.cloneMain   = this.mainAxis.clone();
                  
        //this.globeTarget.add( new THREE.AxisHelper( 1000000 ) );
        //this.mainAxis.add( new THREE.AxisHelper( 10000000 ) );
        //this.cameraDummy.add(new THREE.AxisHelper( 1000000 ));
                        
        this.update();                
        this.engine.renderScene();
};

THREE.GlobeControls.prototype = Object.create( THREE.EventDispatcher.prototype );
THREE.GlobeControls.prototype.constructor = THREE.GlobeControls;<|MERGE_RESOLUTION|>--- conflicted
+++ resolved
@@ -64,14 +64,11 @@
         this.theta  = null;
         this.phi    = null;
         
-<<<<<<< HEAD
         this.mainAxis         = new THREE.Object3D();
         
         this.cameraDummy          = new THREE.Object3D();
-=======
         this.localPhi = 0;
         this.localTheta = 0;
->>>>>>> 812ff2ab
         
         this.pointClickOnScreen = new THREE.Vector2();
         var pickOnGlobe       = new THREE.Vector3();
@@ -361,10 +358,7 @@
             }
         };
         
-<<<<<<< HEAD
-        
-=======
->>>>>>> 812ff2ab
+        
         this.rot = function (point,lscale)         
         {
             
@@ -447,9 +441,8 @@
                 this.mainAxis.lookAt(this.cloneMain.localToWorld(offset));
                 
             }
-<<<<<<< HEAD
-            else
-            {
+            else if(state !== STATE.ROTATEONITSELF)  
+            { 
                 this.cameraDummy.position.copy( offset.clone());
                 this.cameraDummy.lookAt(new THREE.Vector3());
             }
@@ -457,14 +450,8 @@
             this.object.position.copy(this.cameraDummy.localToWorld(new THREE.Vector3()));            
             this.object.lookAt(this.globeTarget.localToWorld(new THREE.Vector3()));
             this.object.updateMatrixWorld(true);
-            //computeVectorUp();
+     
                         
-=======
-            else if(state !== STATE.ROTATEONITSELF)  
-            { 
-                this.object.position.copy( this.globeTarget.localToWorld(offset.clone())); 
-                
-            }
                 
             if(state === STATE.ROTATEONITSELF)  {
              
@@ -496,10 +483,10 @@
                 
                 this.object.rotation.set(rotationALL.x,rotationALL.y,rotationALL.z);
                 
-            }else
-                 this.object.lookAt( offGT );   // Usual CASE (not rotating around camera axe)
-
->>>>>>> 812ff2ab
+            }
+            //else
+              //   this.object.lookAt( offGT );   // Usual CASE (not rotating around camera axe)
+
             thetaDelta = 0;
             phiDelta = 0;
             scale = 1;
@@ -571,9 +558,6 @@
 		if ( event.button === scope.mouseButtons.ORBIT ) {
 			if ( scope.noRotate === true ) return;
 
-<<<<<<< HEAD
-                        state = scope.keyCtrl ? STATE.ROTATE : STATE.MOVE_GLOBE;  
-=======
                         if(scope.keyCtrl)
                         {
                             state = STATE.ROTATE;  
@@ -587,7 +571,6 @@
                             scope.engine.renderScene(); // TODO debug to remove white screen, but why?                            
                             state = STATE.MOVE_GLOBE;
                         }
->>>>>>> 812ff2ab
                             
 			rotateStart.set( event.clientX, event.clientY );
                         
@@ -724,7 +707,6 @@
 
                                 raycaster.setFromCamera( mouse, scope.cloneObject);
                                 var ray = raycaster.ray;
-<<<<<<< HEAD
  
                                 ray.origin = scope.cloneMain.worldToLocal(ray.origin);                                
                                 ray.direction = scope.cloneMain.worldToLocal(ray.direction);
@@ -740,29 +722,6 @@
                                 thetaDelta =  (a.x - b.x);
                                 phiDelta   =  (a.y - b.y);
                                 
-=======
-                                    
-                               // var target = scope.globeTarget.clone();                                
-                               // target.position.copy(new THREE.Vector3());
-                                
-                               // target.updateMatrixWorld();
-                                
-                               // console.log(target.worldToLocal(scope.cloneObject.position.clone()));
-                                
-                                scope.pickOnSphere = scope.intersectSphere(ray);
-                                
-                                var centerGlobeCam = new THREE.Vector3().applyMatrix4(scope.cloneObject.matrixWorldInverse);                                   
-                                var pickOnGlobeCam = pickOnGlobe.clone().applyMatrix4(scope.cloneObject.matrixWorldInverse).sub(centerGlobeCam);
-                                var pickOnSpherCam = scope.pickOnSphere.clone().applyMatrix4(scope.cloneObject.matrixWorldInverse).sub(centerGlobeCam);
-                                
-                                var a  = scope.toSpherical(pickOnGlobeCam);
-                                var b  = scope.toSpherical(pickOnSpherCam);                                
-                                var c  = scope.toSpherical(pickOnGlobe);
-                               
-                                phiDelta   =  (a.y - b.y);
-                                thetaDelta =  (a.x - b.x)/(Math.cos(Math.PI * 0.5 - c.y));
-
->>>>>>> 812ff2ab
                             }
                 }
 
@@ -1047,7 +1006,6 @@
             scope.cameraDummy.lookAt(new THREE.Vector3());
             scope.cameraDummy.updateMatrixWorld();
             
-<<<<<<< HEAD
         }
         
         function computeTarget(position) {
@@ -1055,15 +1013,6 @@
             
             scope.mainAxis.lookAt(position); 
             //scope.mainAxis.updateMatrixWorld();
-=======
-            /*
-            position = scope.globeTarget.worldToLocal(scope.object.position.clone());                                
-            angle    = Math.atan2(position.z,position.y); 
-            
-            scope.globeTarget.quaternion.multiply(new THREE.Quaternion().setFromAxisAngle( new THREE.Vector3( 1, 0, 0 ), angle  - Math.PI * 0.5));   
-            */
-            //TODO revient à prendre le repère caméra.... à tester
->>>>>>> 812ff2ab
             
             //scope.globeTarget.lookAt(new THREE.Vector3(  ));                        
             //scope.globeTarget.quaternion.multiply( new THREE.Quaternion().setFromAxisAngle( new THREE.Vector3( 1, 0, 0 ), Math.PI / 2 ));
@@ -1105,13 +1054,8 @@
         var distanceCamera = this.object.position.length();
         this.engine.scene3D.add(this.mainAxis);
         
-<<<<<<< HEAD
         this.mainAxis.lookAt(target);        
         this.mainAxis.add(this.globeTarget);  
-=======
-     //   var axisHelper = new THREE.AxisHelper( 500000 );
-     //  this.globeTarget.add( axisHelper );
->>>>>>> 812ff2ab
         
         this.globeTarget.add(this.cameraDummy);
         
