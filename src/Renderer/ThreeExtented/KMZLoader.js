--- conflicted
+++ resolved
@@ -1,109 +1,96 @@
-/**
- * @author mrdoob / http://mrdoob.com/
- */
-
-/* global THREE */
-
-//var JSZip = require("C:/Users/vcoindet/Documents/NetBeansProjects/itownsV1/src/Renderer/ThreeExtented/jszip.min");
-define('Renderer/ThreeExtented/KMZLoader',
-            ['Renderer/ThreeExtented/jszip.min', 
-                'THREE',
-                'Renderer/ThreeExtented/ColladaLoader',
-                'Core/Commander/Providers/IoDriverXML',
-                'Core/Geographic/CoordCarto',
-                'when'], 
-            function (
-                    JSZip, 
-                    THREE,
-                    ColladaLoader,
-                    IoDriverXML,
-                    CoordCarto,
-                    when){
-    
-    function KMZLoader (  ) {
-
-        this.colladaLoader = new THREE.ColladaLoader();               
-        this.colladaLoader.options.convertUpAxis = true;
-        
-        this.ioDriverXML = new IoDriverXML();
-    };
-    
-    KMZLoader.prototype = Object.create( KMZLoader.prototype );
-
-    KMZLoader.prototype.constructor = KMZLoader;
-    
-    KMZLoader.prototype.load = function(url){
- 
-                              
-            var deferred = when.defer();
-
-            var xhr = new XMLHttpRequest();
-
-            xhr.open("GET", url,true);                
-
-            xhr.responseType = "arraybuffer";
-
-            xhr.crossOrigin  = '';
-            
-            var scopeLoader = this.colladaLoader;
-
-            xhr.onload = function () 
-            {
-                
-<<<<<<< HEAD
-=======
-                    //console.log(this);
->>>>>>> 511ffd93
-                    var zip = new JSZip( this.response );
-                    var collada = undefined;
-                    var coordCarto = undefined;
-                    for ( var name in zip.files ) {
-                        //console.log(name);
-                        if ( name.toLowerCase().substr( - 4 ) ===  '.dae' ) {                           
-                           collada = scopeLoader.parse( zip.file( name ).asText() );
-                        }
-<<<<<<< HEAD
-                        else if (name.toLowerCase().substr( - 4 ) ===  '.kml'){
-                            
-                            var parser = new DOMParser()
-                            var doc = parser.parseFromString(zip.file( name ).asText(), "text/xml");
-                            
-                            
-                            var longitude = Number(doc.getElementsByTagName("longitude")[0].childNodes[0].nodeValue);
-                            var latitude = Number(doc.getElementsByTagName("latitude")[0].childNodes[0].nodeValue);
-                            var altitude = Number(doc.getElementsByTagName("altitude")[0].childNodes[0].nodeValue);
-                            
-                            coordCarto = new CoordCarto().setFromDegreeGeo(latitude,longitude,altitude);
-                                  
-=======
-                        else if (name.toLowerCase().substr( - 7 ) ===  'doc.kml'){
-                           //console.log('kml found');
-                           /*return this.ioDriverXML.read('doc.kml').then(function(result)
-                           {
-                               console.log(result);
-                           });*/
->>>>>>> 511ffd93
-                        }
-                    }
-                    
-                    collada.coorCarto = coordCarto;
-                    
-                    deferred.resolve(collada);
-                     
-            };
-
-            xhr.onerror = function(){
-
-                deferred.reject(Error("Error KMZLoader"));
-
-            };
-
-            xhr.send(null);    
-
-            return deferred;
-
-    };
-
-    return KMZLoader;
-    
-});+/**
+ * @author mrdoob / http://mrdoob.com/
+ */
+
+/* global THREE */
+
+//var JSZip = require("C:/Users/vcoindet/Documents/NetBeansProjects/itownsV1/src/Renderer/ThreeExtented/jszip.min");
+define('Renderer/ThreeExtented/KMZLoader',
+            ['Renderer/ThreeExtented/jszip.min', 
+                'THREE',
+                'Renderer/ThreeExtented/ColladaLoader',
+                'Core/Commander/Providers/IoDriverXML',
+                'Core/Geographic/CoordCarto',
+                'when'], 
+            function (
+                    JSZip, 
+                    THREE,
+                    ColladaLoader,
+                    IoDriverXML,
+                    CoordCarto,
+                    when){
+    
+    function KMZLoader (  ) {
+
+        this.colladaLoader = new THREE.ColladaLoader();               
+        this.colladaLoader.options.convertUpAxis = true;
+        
+        this.ioDriverXML = new IoDriverXML();
+    };
+    
+    KMZLoader.prototype = Object.create( KMZLoader.prototype );
+
+    KMZLoader.prototype.constructor = KMZLoader;
+    
+    KMZLoader.prototype.load = function(url){
+ 
+                              
+            var deferred = when.defer();
+
+            var xhr = new XMLHttpRequest();
+
+            xhr.open("GET", url,true);                
+
+            xhr.responseType = "arraybuffer";
+
+            xhr.crossOrigin  = '';
+            
+            var scopeLoader = this.colladaLoader;
+
+            xhr.onload = function () 
+            {
+                
+                    var zip = new JSZip( this.response );
+                    var collada = undefined;
+                    var coordCarto = undefined;
+                    for ( var name in zip.files ) {
+                        //console.log(name);
+                        if ( name.toLowerCase().substr( - 4 ) ===  '.dae' ) {                           
+                           collada = scopeLoader.parse( zip.file( name ).asText() );
+                        }
+                        else if (name.toLowerCase().substr( - 4 ) ===  '.kml'){
+                            
+                            var parser = new DOMParser()
+                            var doc = parser.parseFromString(zip.file( name ).asText(), "text/xml");
+                            
+                            
+                            var longitude = Number(doc.getElementsByTagName("longitude")[0].childNodes[0].nodeValue);
+                            var latitude = Number(doc.getElementsByTagName("latitude")[0].childNodes[0].nodeValue);
+                            var altitude = Number(doc.getElementsByTagName("altitude")[0].childNodes[0].nodeValue);
+                            
+                            coordCarto = new CoordCarto().setFromDegreeGeo(latitude,longitude,altitude);
+                                  
+                        }
+                    }
+                    
+                    collada.coorCarto = coordCarto;
+                    
+                    deferred.resolve(collada);
+                     
+            };
+
+            xhr.onerror = function(){
+
+                deferred.reject(Error("Error KMZLoader"));
+
+            };
+
+            xhr.send(null);    
+
+            return deferred;
+
+    };
+
+    return KMZLoader;
+    
+});