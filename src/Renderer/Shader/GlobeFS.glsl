#ifdef USE_LOGDEPTHBUF

	uniform float logDepthBufFC;

	#ifdef USE_LOGDEPTHBUF_EXT

		//#extension GL_EXT_frag_depth : enable
		varying float vFragDepth;

	#endif

#endif

const int   TEX_UNITS   = 8;
const float PI          = 3.14159265359;
const float INV_TWO_PI  = 1.0 / (2.0*PI);
const float PI2         = 1.57079632679;
const float PI4         = 0.78539816339;
const float poleSud     = -82.0 / 180.0 * PI;
const float poleNord    =  84.0 / 180.0 * PI;

uniform sampler2D   dTextures_00[1];
uniform sampler2D   dTextures_01[TEX_UNITS];
uniform vec3        pitScale2[TEX_UNITS];
uniform int         RTC;
uniform int         selected;
uniform int         uuid;
uniform int         pickingRender;
uniform int         nbTextures_00;
uniform int         nbTextures_01;
uniform float       distanceFog;
uniform int         debug;
varying vec2        vUv_0;
varying float       vUv_1;
varying vec4        pos;

//#define BORDERLINE

vec2    pitUV(vec2 uvIn, vec3 pit)
{     
    vec2  uv;
    uv.x = uvIn.x* pit.z + pit.x;
    uv.y = 1.0 -( (1.0 - uvIn.y) * pit.z + pit.y);
    
    return uv;
}

#if defined(BORDERLINE)
const float sLine = 0.002;
#endif
const float borderS = 0.007;


// GLSL 1.30 only accepts constant expressions when indexing into arrays,
// so we have to resort to an if/else cascade.
vec4 colorAtIdUv(int id, vec2 uv){

    vec4 diffuseColor;
         if (id == 0) diffuseColor = texture2D(dTextures_01[0], uv);
    else if (id == 1) diffuseColor = texture2D(dTextures_01[1], uv);
    else if (id == 2) diffuseColor = texture2D(dTextures_01[2], uv);
    else if (id == 3) diffuseColor = texture2D(dTextures_01[3], uv);
    else if (id == 4) diffuseColor = texture2D(dTextures_01[4], uv);
    else if (id == 5) diffuseColor = texture2D(dTextures_01[5], uv);
    else if (id == 6) diffuseColor = texture2D(dTextures_01[6], uv);
    else if (id == 7) diffuseColor = texture2D(dTextures_01[7], uv);
    else              diffuseColor = vec4(0.0,0.0,0.0,0.0);
        
    return diffuseColor;            
}

void main() {

    #if defined(USE_LOGDEPTHBUF) && defined(USE_LOGDEPTHBUF_EXT)

	gl_FragDepthEXT = log2(vFragDepth) * logDepthBufFC * 0.5;

    #endif

    if(pickingRender == 1)
    {
        gl_FragColor =vec4(pos.x,pos.y,pos.z,uuid);

        #if defined(BORDERLINE)

        #endif

    }else
    #if defined(BORDERLINE)
    if(vUv_0.x < sLine || vUv_0.x > 1.0 - sLine || vUv_0.y < sLine || vUv_0.y > 1.0 - sLine)
        gl_FragColor = vec4( 1.0, 0.0, 0.0, 1.0);
    else
    #endif
    if(selected == 1 && (vUv_0.x < borderS || vUv_0.x > 1.0 - borderS || vUv_0.y < borderS || vUv_0.y > 1.0 - borderS))
        gl_FragColor = vec4( 1.0, 0.3, 0.0, 1.0);
    else
    {
        vec2 uvO ;
        uvO.x           = vUv_0.x;
        float y         = vUv_1;
        int idd         = int(floor(y));
        uvO.y           = y - float(idd);
        idd             = nbTextures_01 - idd - 1;

        if(nbTextures_01 == idd)
        {
            idd     = nbTextures_01 - 1 ;
            uvO.y   = 0.0;
        }

        #if defined(USE_LOGDEPTHBUF) && defined(USE_LOGDEPTHBUF_EXT)
        gl_FragColor    = vec4( 0.04, 0.23, 0.35, 1.0);

        float depth = gl_FragDepthEXT / gl_FragCoord.w;
        float fog = 1.0/(exp(depth/distanceFog));

        #else
        float fog = 0.0;
        #endif

        vec4 fogColor = vec4( 0.76, 0.85, 1.0, 1.0);
        float memoY = uvO.y;

        if (0 <= idd && idd < TEX_UNITS)
        {
<<<<<<< HEAD
            vec4 diffuseColor = vec4(0.0,0.0,0.0,0.0);
            // GLSL 1.30 only accepts constant expressions when indexing into arrays,
            // so we have to resort to an if/else cascade.
            if (idd == 0)
            {
                vec3 pit = pitScale2[0];                
                uvO = pitUV(uvO,pit);                                
                diffuseColor = texture2D(dTextures_01[0], uvO);
            }       
            else if (idd == 1) 
            {
                vec3 pit = pitScale2[1];                
                uvO = pitUV(uvO,pit);               
                diffuseColor = texture2D(dTextures_01[1], uvO);
            }
            else if (idd == 2) 
            {
                vec3 pit = pitScale2[2];                
                uvO = pitUV(uvO,pit);
                diffuseColor = texture2D(dTextures_01[2], uvO);
            }
            else if (idd == 3)
            {
                vec3 pit = pitScale2[3];                
                uvO = pitUV(uvO,pit);
                diffuseColor = texture2D(dTextures_01[3], uvO);
            }
            else if (idd == 4) diffuseColor = texture2D(dTextures_01[4], uvO);
            else if (idd == 5) diffuseColor = texture2D(dTextures_01[5], uvO);
            else if (idd == 6) diffuseColor = texture2D(dTextures_01[6], uvO);
            else if (idd == 7) diffuseColor = texture2D(dTextures_01[7], uvO);
            else
                discard;
=======
            vec4 diffuseColor = colorAtIdUv(idd, uvO);
>>>>>>> 1f71fecc
            if(RTC == 1)
            {
                gl_FragColor = mix(fogColor, diffuseColor, fog );
            }
            else
            {
                gl_FragColor = diffuseColor;
                
            }
        }
    }

    if(debug > 0)
       gl_FragColor = vec4( 1.0, 1.0, 0.0, 1.0);

}<|MERGE_RESOLUTION|>--- conflicted
+++ resolved
@@ -50,23 +50,21 @@
 #endif
 const float borderS = 0.007;
 
-
 // GLSL 1.30 only accepts constant expressions when indexing into arrays,
 // so we have to resort to an if/else cascade.
+
 vec4 colorAtIdUv(int id, vec2 uv){
-
-    vec4 diffuseColor;
-         if (id == 0) diffuseColor = texture2D(dTextures_01[0], uv);
-    else if (id == 1) diffuseColor = texture2D(dTextures_01[1], uv);
-    else if (id == 2) diffuseColor = texture2D(dTextures_01[2], uv);
-    else if (id == 3) diffuseColor = texture2D(dTextures_01[3], uv);
-    else if (id == 4) diffuseColor = texture2D(dTextures_01[4], uv);
-    else if (id == 5) diffuseColor = texture2D(dTextures_01[5], uv);
-    else if (id == 6) diffuseColor = texture2D(dTextures_01[6], uv);
-    else if (id == 7) diffuseColor = texture2D(dTextures_01[7], uv);
-    else              diffuseColor = vec4(0.0,0.0,0.0,0.0);
-        
-    return diffuseColor;            
+    
+    if (id == 0) return texture2D(dTextures_01[0],  pitUV(uv,pitScale2[0]));
+    else if (id == 1) return texture2D(dTextures_01[1],  pitUV(uv,pitScale2[1]));
+    else if (id == 2) return texture2D(dTextures_01[2],  pitUV(uv,pitScale2[2]));          
+    else if (id == 3) return texture2D(dTextures_01[3],  pitUV(uv,pitScale2[3]));           
+    else if (id == 4) return texture2D(dTextures_01[4],  pitUV(uv,pitScale2[4]));           
+    else if (id == 5) return texture2D(dTextures_01[5],  pitUV(uv,pitScale2[5]));
+    else if (id == 5) return texture2D(dTextures_01[6],  pitUV(uv,pitScale2[6]));
+    else if (id == 5) return texture2D(dTextures_01[7],  pitUV(uv,pitScale2[7]));
+    else return vec4(0.0,0.0,0.0,0.0);        
+    
 }
 
 void main() {
@@ -123,43 +121,7 @@
 
         if (0 <= idd && idd < TEX_UNITS)
         {
-<<<<<<< HEAD
-            vec4 diffuseColor = vec4(0.0,0.0,0.0,0.0);
-            // GLSL 1.30 only accepts constant expressions when indexing into arrays,
-            // so we have to resort to an if/else cascade.
-            if (idd == 0)
-            {
-                vec3 pit = pitScale2[0];                
-                uvO = pitUV(uvO,pit);                                
-                diffuseColor = texture2D(dTextures_01[0], uvO);
-            }       
-            else if (idd == 1) 
-            {
-                vec3 pit = pitScale2[1];                
-                uvO = pitUV(uvO,pit);               
-                diffuseColor = texture2D(dTextures_01[1], uvO);
-            }
-            else if (idd == 2) 
-            {
-                vec3 pit = pitScale2[2];                
-                uvO = pitUV(uvO,pit);
-                diffuseColor = texture2D(dTextures_01[2], uvO);
-            }
-            else if (idd == 3)
-            {
-                vec3 pit = pitScale2[3];                
-                uvO = pitUV(uvO,pit);
-                diffuseColor = texture2D(dTextures_01[3], uvO);
-            }
-            else if (idd == 4) diffuseColor = texture2D(dTextures_01[4], uvO);
-            else if (idd == 5) diffuseColor = texture2D(dTextures_01[5], uvO);
-            else if (idd == 6) diffuseColor = texture2D(dTextures_01[6], uvO);
-            else if (idd == 7) diffuseColor = texture2D(dTextures_01[7], uvO);
-            else
-                discard;
-=======
             vec4 diffuseColor = colorAtIdUv(idd, uvO);
->>>>>>> 1f71fecc
             if(RTC == 1)
             {
                 gl_FragColor = mix(fogColor, diffuseColor, fog );
