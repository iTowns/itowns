/**
 * Generated On: 2015-10-5
 * Class: c3DEngine
 * Description: 3DEngine est l'interface avec le framework webGL.
 */

define('Renderer/c3DEngine', [
    'THREE',    
    'GlobeControls',
    'Renderer/Camera',
    'Globe/Atmosphere',
    'Renderer/DepthMaterial',
    'Renderer/BasicMaterial',
    'Core/Geographic/CoordCarto'
], function(
    THREE,    
    GlobeControls,
    Camera,
    Atmosphere,
    DepthMaterial,
    BasicMaterial,
    CoordCarto) {

    var instance3DEngine = null;
    var RENDER = {
        FINAL: 0,
        PICKING: 1
    };

    function c3DEngine(supportGLInspector) {
        //Constructor

        if (instance3DEngine !== null) {
            throw new Error("Cannot instantiate more than one c3DEngine");
        }

        THREE.ShaderChunk["logdepthbuf_pars_vertex"];

        this.supportGLInspector = supportGLInspector;
        //this.supportGLInspector = false;

        this.debug = false;
        //this.debug      = true;
        this.scene = undefined;
        this.scene3D = new THREE.Scene();
        this.width = this.debug ? window.innerWidth * 0.5 : window.innerWidth;
        this.height = window.innerHeight;

        this.renderer = undefined;
        this.controls = undefined;
        this.camera = undefined;
        this.camDebug = undefined;
        this.size = 1.0;
        this.dnear = 0.0;
        this.dfar = 0.0;
        this.stateRender = RENDER.FINAL;
        this.positionBuffer = null;
        this.lightingOn = false; 

        this.initCamera();

        var material = new BasicMaterial(new THREE.Color(1, 0, 0));
        var material2 = new BasicMaterial(new THREE.Color(0, 0, 1));
        var geometry = new THREE.CylinderGeometry(0.6, 0.01, 2, 32);
        this.dummy = new THREE.Mesh(geometry, material);
        this.dummy2 = new THREE.Mesh(geometry, material2);

        this.dummy2.material.enableRTC(false);
        this.dummy.material.enableRTC(false);

        //        this.scene3D.add(this.dummy);
        //        this.scene3D.add(this.dummy2);

        this.pickingTexture = new THREE.WebGLRenderTarget(this.width, this.height);
        this.pickingTexture.texture.minFilter = THREE.LinearFilter;
        this.pickingTexture.texture.generateMipmaps = false;
        this.pickingTexture.texture.type = THREE.FloatType;
        this.pickingTexture.depthBuffer = true;

        this.renderScene = function() {

            this.renderer.clear();
            this.renderer.setViewport(0, 0, this.width, this.height);
            this.renderer.render(this.scene3D, this.camera.camera3D);

            if (this.debug) {

                this.enableRTC(false);
                this.camera.camHelper().visible = true;
                this.renderer.setViewport(this.width, 0, this.width, this.height);
                this.renderer.render(this.scene3D, this.camDebug);
                this.enableRTC(true);
                this.camera.camHelper().visible = false;
            }

        }.bind(this);

        this.update = function() {
            this.camera.update();
            this.updateControl();
            this.scene.wait();
            this.renderScene();

        }.bind(this);

        this.onWindowResize = function() {

            this.width = this.debug ? window.innerWidth * 0.5 : window.innerWidth;
            this.height = window.innerHeight;
            this.camera.resize(this.width, this.height);

            this.scene.updateCamera();

            if (this.camDebug) {
                this.camDebug.aspect = this.camera.ratio;
                this.camDebug.updateProjectionMatrix();
            }

            this.renderer.setSize(window.innerWidth, window.innerHeight);
            this.update();
            this.renderScene();
        }.bind(this);

    }

    /**
     * Intialisation camera and debug camera
     * @returns {undefined}
     */
    c3DEngine.prototype.initCamera = function() {
        
        this.camera = new Camera(this.width, this.height, this.debug);

        if (this.debug) {
            this.camDebug = new THREE.PerspectiveCamera(30, this.camera.ratio);

        }
    };

    /**
     * Initialisation renderer THREE.js
     * @returns {undefined}
     */
    c3DEngine.prototype.initRenderer = function() {
        this.renderer = new THREE.WebGLRenderer({
            antialias: true,
            alpha: true,
            logarithmicDepthBuffer: this.supportGLInspector ? false : true
        });
        this.renderer.setPixelRatio(window.devicePixelRatio);
        this.renderer.setSize(window.innerWidth, window.innerHeight);
        this.renderer.setClearColor(0x030508);
        this.renderer.autoClear = false;

        document.body.appendChild(this.renderer.domElement);
    };

    /**
     * 
     * @param {Scene} scene
     * @param {THREE.Vector3} position
     * @param {Boolean} flat
     * @returns {undefined}
     */
    c3DEngine.prototype.init = function(scene,position,flat){
        
        this.scene  = scene;
        this.size    = this.scene.size().x;
        this.camera.setPosition(position);

        // if near is too small --> bug no camera helper
        this.camera.camera3D.near = this.size * 2.333;
        this.camera.camera3D.far = this.size * 10;
        this.camera.camera3D.updateProjectionMatrix();
        this.camera.camera3D.updateMatrixWorld(true);

        if (this.debug) {

            this.camDebug.position.x = -this.size * 6;
            this.camDebug.lookAt(new THREE.Vector3(0, 0, 0));
            this.camDebug.near = this.size * 0.1;
            this.camDebug.far = this.size * 10;
            this.camDebug.updateProjectionMatrix();
            this.camera.createCamHelper();
            this.scene3D.add(this.camera.camHelper());
            var axisHelper = new THREE.AxisHelper(this.size * 1.33);
            this.scene3D.add(axisHelper);
        }

<<<<<<< HEAD
        if (this.controls instanceof THREE.GlobeControls) {
            var axisHelper = new THREE.AxisHelper(this.size * 1.33);
            this.scene3D.add(axisHelper);
        }
         
        this.camera.camera3D.near = Math.max(15.0,0.000002352 * this.size);                        
        this.camera.camera3D.updateProjectionMatrix();        
=======
        this.camera.camera3D.near = Math.max(15.0, 0.000002352 * this.size);
        this.camera.camera3D.updateProjectionMatrix();
>>>>>>> acf8b6ab
        this.initRenderer();
        if(flat) {
            this.camera.camera3D.lookAt(new THREE.Vector3(this.camera.position.x,this.camera.position.y,0));
            this.initControls2D(new THREE.Vector3(position.x, position.y, 0));
        } else {
            this.initControls(this.size);
        }
        
        //this.controls.target        = target;        
        window.addEventListener('resize', this.onWindowResize, false);
        this.controls.addEventListener('change', this.update);

    };

    /**
     * TODO : temporaire
     * update control parameter in function of distance of globe
     * @returns {undefined}
     */
    c3DEngine.prototype.updateControl = function() {
        var len = this.camera.position().length();
        var lim = this.size * 1.1;

        if (len < lim) {
            var t = Math.pow(Math.cos((lim - len) / (lim - this.size * 0.9981) * Math.PI * 0.5), 1.5);           
            var color = new THREE.Color(0x93d5f8);
            this.renderer.setClearColor(color.multiplyScalar(1.0 - t));
        } else if (len >= lim ) 
            this.renderer.setClearColor(0x030508);        
    };

    c3DEngine.prototype.enableRTC = function(enable) {
        for (var x = 0; x < this.scene3D.children.length; x++) {
            var node = this.scene3D.children[x];

            if (node.enableRTC)
                node.traverseVisible(enable ? this.rtcOn.bind(this) : this.rtcOff.bind(this));
            else
                node.visible = enable;

        }

    };

    c3DEngine.prototype.enablePickingRender = function(enable) {
        for (var x = 0; x < this.scene3D.children.length; x++) {
            var node = this.scene3D.children[x];

            if (node.enablePickingRender)
                node.traverseVisible(enable ? this.pickingOn.bind(this) : this.pickingOff.bind(this));
            else
                node.visible = !enable;
        }
    };

    c3DEngine.prototype.rtcOn = function(obj3D) {        
        obj3D.enableRTC(true);
    };

    c3DEngine.prototype.rtcOff = function(obj3D) {        
        obj3D.enableRTC(false);
    };

    c3DEngine.prototype.pickingOn = function(obj3D) {
        obj3D.enablePickingRender(true);
    };

    c3DEngine.prototype.pickingOff = function(obj3D) {
        obj3D.enablePickingRender(false);
    };

    /**
     */
    c3DEngine.prototype.style2Engine = function() {
        //TODO: Implement Me 

    };

    /**
     * @documentation Initialisation of controls camera
     * @param {type} size
     * @returns {undefined}
     */

    c3DEngine.prototype.initControls = function(size) {

        //this.controls   = new THREE.OrbitControls( this.camera.camera3D,this.renderer.domElement );        
        this.controls = new THREE.GlobeControls(this.camera.camera3D, this.renderer.domElement, this);

        this.controls.target = new THREE.Vector3(0, 0, 0);
        this.controls.damping = 0.1;
        this.controls.noPan = false;
        this.controls.rotateSpeed = 0.8;
        this.controls.zoomSpeed = 1.0;
        this.controls.minDistance = 30;
        this.controls.maxDistance = size * 8.0;
        this.controls.keyPanSpeed = 0.01;

    };
    
    c3DEngine.prototype.initControls2D = function(origin){
        
        this.controls   = new THREE.OrbitControls( this.camera.camera3D,this.renderer.domElement );
        
        this.controls.target        = origin;
        this.controls.damping       = 0.1;
        this.controls.noPan         = false;
        this.controls.rotateSpeed   = 0.8;
        this.controls.zoomSpeed     = 1.0;
        this.controls.minDistance   = 30;
        
        this.controls.maxDistance   = 1000;
        //this.controls.keyPanSpeed   = 1.0;
        this.controls.keyPanSpeed   = 0.01;
        this.controls.update();
    };

    /**
     * TODO : to delete
     * @param {type} mesh
     * @param {type} texture
     * @returns {undefined}
     */
    c3DEngine.prototype.setTexture = function(mesh, texture) {
        //TODO: Implement Me         
        mesh.material = new THREE.MeshBasicMaterial({
            color: 0xffffff,
            map: texture
        });
    };

    /**
     * add nodeMesh in scene 3D
     * @param {type} node
     * @returns {undefined}
     */
    c3DEngine.prototype.add3DScene = function(node) {

        if (Array.isArray(node))

            this.scene3D.add.apply(this.scene3D, node);

        else

            this.scene3D.add(node);

    };
    

    c3DEngine.prototype.removeAll = function() {

           this.scene3D.children = [];

    };

    /**
     */
    c3DEngine.prototype.precision = function() {
        //TODO: Implement Me 

    };

    /*
     * return 
     */
    c3DEngine.prototype.getWindowSize = function() {

        return new THREE.Vector2(this.width, this.height);
    };

    /**
     * return renderer THREE.js
     * @returns {undefined|c3DEngine_L7.THREE.WebGLRenderer}
     */
    c3DEngine.prototype.getRenderer = function() {

        return this.renderer;
    };

    c3DEngine.prototype.setStateRender = function(stateRender) {
        if (this.stateRender !== stateRender) {
            this.stateRender = stateRender;

            switch (this.stateRender) {
                case RENDER.FINAL:
                    this.enablePickingRender(false);
                    break;
                case RENDER.PICKING:
                    this.enablePickingRender(true);
                    break;
                default:
                    this.stateRender = RENDER.FINAL;
                    this.enablePickingRender(false);
            }
        }
    };

    c3DEngine.prototype.updatePositionBuffer = function() {


    };

    c3DEngine.prototype.renderTobuffer = function(x, y, width, height, mode) {

        // TODO Deallocate render texture
        var originalState = this.stateRender;
        this.setStateRender(mode);
        this.renderer.clear();
        this.renderer.setViewport(0, 0, this.width, this.height);
        this.renderer.render(this.scene3D, this.camera.camera3D, this.pickingTexture);
        this.setStateRender(originalState);

        var pixelBuffer = new Float32Array(width * height * 4);
        this.renderer.readRenderTargetPixels(this.pickingTexture, x, y, width, height, pixelBuffer);

        return pixelBuffer;
    };

    c3DEngine.prototype.bufferToImage = function(pixelBuffer, width, height) {

        var canvas = document.createElement("canvas");
        var ctx = canvas.getContext("2d");

        // size the canvas to your desired image
        canvas.width = width;
        canvas.height = height;

        var imgData = ctx.getImageData(0, 0, width, height);
        imgData.data.set(pixelBuffer);

        ctx.putImageData(imgData, 0, 0);

        // create a new img object
        var image = new Image();

        // set the img.src to the canvas data url
        image.src = canvas.toDataURL();

        return image;

    };

    c3DEngine.prototype.updatePositionBuffer = function() {
        this.camera.camera3D.updateMatrixWorld();
        this.dummy.visible = false;
        this.positionBuffer = this.renderTobuffer(0, 0, this.width, this.height, RENDER.PICKING);
        this.dummy.visible = true;
        this.renderScene(); // TODO debug to remove white screen, but why?    

    };

    c3DEngine.prototype.pickingInPositionBuffer = function(mouse, scene) {

        if (this.positionBuffer === null)
            this.updatePositionBuffer();

        if (mouse === undefined)
            mouse = new THREE.Vector2(Math.floor(this.width / 2), Math.floor(this.height / 2));

        var coord = new THREE.Vector2(mouse.x, this.height - mouse.y);

        var i = (coord.y * this.width + coord.x) * 4;

        if (scene)
            scene.selectNodeId(this.positionBuffer[i + 3]);

        var glslPosition = new THREE.Vector3(this.positionBuffer[i + 0], this.positionBuffer[i + 1], this.positionBuffer[i + 2]);

        var worldPosition = glslPosition.applyMatrix4(this.camera.camera3D.matrixWorld);

        return worldPosition;

    };

    /**
     * 
     * @param {type} mouse : mouse position on screen in pixel
     * @param {type} scene     
     * @returns THREE.Vector3 position cartesien in world space
     * */
    c3DEngine.prototype.getPickingPosition = function(mouse, scene) {
        if (mouse === undefined)
            mouse = new THREE.Vector2(Math.floor(this.width / 2), Math.floor(this.height / 2));

        this.camera.camera3D.updateMatrixWorld();

        this.dummy.visible = false;

        var buffer = this.renderTobuffer(mouse.x, this.height - mouse.y, 1, 1, RENDER.PICKING);
        this.dummy.visible = true;

        var glslPosition = new THREE.Vector3().fromArray(buffer);

        if (scene)
            scene.selectNodeId(buffer[3]);

        var worldPosition = glslPosition.applyMatrix4(this.camera.camera3D.matrixWorld);

        return worldPosition;

    };

    c3DEngine.prototype.placeDummy = function(dummy, position) {
        dummy.position.copy(position);
        var size = position.clone().sub(this.camera.position()).length() / 200; // TODO distance                
        dummy.scale.copy(new THREE.Vector3(size, size, size));
        dummy.lookAt(new THREE.Vector3());
        dummy.quaternion.multiply(new THREE.Quaternion().setFromAxisAngle(new THREE.Vector3(1, 0, 0), -Math.PI / 2));
        dummy.translateY(size);
        dummy.updateMatrix();
        dummy.updateMatrixWorld();
    };

    c3DEngine.prototype.cartesianToGeo = function(position) {
        
        // TODO move to core
        var p = position.clone();
        p.x = -position.x;
        p.y = position.z;
        p.z = position.y;

        var R = p.length();
        var a = 6378137;
        var b = 6356752.3142451793;
        var e = Math.sqrt((a * a - b * b) / (a * a));
        var f = 1 - Math.sqrt(1 - e * e);
        var rsqXY = Math.sqrt(p.x * p.x + p.y * p.y);

        var theta = Math.atan2(p.y, p.x);
        var nu = Math.atan(p.z / rsqXY * ((1 - f) + e * e * a / R));

        var sinu = Math.sin(nu);
        var cosu = Math.cos(nu);

        var phi = Math.atan((p.z * (1 - f) + e * e * a * sinu * sinu * sinu) / ((1 - f) * (rsqXY - e * e * a * cosu * cosu * cosu)));

        var h = (rsqXY * Math.cos(phi)) + p.z * Math.sin(phi) - a * Math.sqrt(1 - e * e * Math.sin(phi) * Math.sin(phi));

        return CoordCarto(theta,phi,h);
        //console.log(theta / Math.PI * 180 + ' ' + phi / Math.PI * 180 + ' ' + h);
    };
    
    c3DEngine.prototype.getRTCMatrixFromCenter = function(center, camera ) {
       
        var position    = new THREE.Vector3().subVectors(camera.camera3D.position,center);
        var quaternion  = new THREE.Quaternion().copy(camera.camera3D.quaternion);       
        var matrix      = new THREE.Matrix4().compose(position,quaternion,new THREE.Vector3(1,1,1));
        var matrixInv   = new THREE.Matrix4().getInverse(matrix);  
        var centerEye   = new THREE.Vector4().applyMatrix4(matrixInv) ;                        
        var mvc         = matrixInv.setPosition(centerEye);      
        return            new THREE.Matrix4().multiplyMatrices(camera.camera3D.projectionMatrix,mvc);
    };
    
    c3DEngine.prototype.getRTCMatrixFromNode = function(node, camera) {

        var camera3D = camera.camera3D;  
        //var position = new THREE.Vector3().subVectors(camera3D.position, node.position);        
        var positionWorld = new THREE.Vector3().setFromMatrixPosition(node.matrixWorld);        
        var position = new THREE.Vector3().subVectors(camera3D.position, positionWorld);
        var quaternion = new THREE.Quaternion().copy(camera3D.quaternion);
        var matrix = new THREE.Matrix4().compose(position, quaternion, new THREE.Vector3(1, 1, 1));
        var matrixInv = new THREE.Matrix4().getInverse(matrix);
        var model = node.matrixWorld.clone().setPosition(new THREE.Vector3());
        matrixInv.multiply(model);

        var centerEye = new THREE.Vector4().applyMatrix4(matrixInv);
        var mvc = matrixInv.setPosition(centerEye);
        return new THREE.Matrix4().multiplyMatrices(camera3D.projectionMatrix, mvc);
    };
    
    c3DEngine.prototype.setLightingOn = function(value){
        this.lightingOn = value;
    };

    return function(scene) {
        instance3DEngine = instance3DEngine || new c3DEngine(scene);
        return instance3DEngine;
    };

});<|MERGE_RESOLUTION|>--- conflicted
+++ resolved
@@ -7,6 +7,7 @@
 define('Renderer/c3DEngine', [
     'THREE',    
     'GlobeControls',
+    'Renderer/ThreeExtented/OrbitControls',
     'Renderer/Camera',
     'Globe/Atmosphere',
     'Renderer/DepthMaterial',
@@ -15,6 +16,7 @@
 ], function(
     THREE,    
     GlobeControls,
+    OrbitControls,
     Camera,
     Atmosphere,
     DepthMaterial,
@@ -187,18 +189,13 @@
             this.scene3D.add(axisHelper);
         }
 
-<<<<<<< HEAD
         if (this.controls instanceof THREE.GlobeControls) {
             var axisHelper = new THREE.AxisHelper(this.size * 1.33);
             this.scene3D.add(axisHelper);
         }
-         
+
         this.camera.camera3D.near = Math.max(15.0,0.000002352 * this.size);                        
-        this.camera.camera3D.updateProjectionMatrix();        
-=======
-        this.camera.camera3D.near = Math.max(15.0, 0.000002352 * this.size);
         this.camera.camera3D.updateProjectionMatrix();
->>>>>>> acf8b6ab
         this.initRenderer();
         if(flat) {
             this.camera.camera3D.lookAt(new THREE.Vector3(this.camera.position.x,this.camera.position.y,0));
