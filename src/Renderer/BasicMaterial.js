--- conflicted
+++ resolved
@@ -5,14 +5,13 @@
  */
 
 
-<<<<<<< HEAD
 define('Renderer/BasicMaterial',
     [   'THREE',
         'Core/defaultValue',
-        'text!Renderer/Shader/SimpleVS.glsl',
-        'text!Renderer/Shader/SimpleFS.glsl',
-        'text!Renderer/Shader/SimpleTextureVS.glsl',
-        'text!Renderer/Shader/SimpleTextureFS.glsl'], function(
+        'Renderer/Shader/SimpleVS.glsl',
+        'Renderer/Shader/SimpleFS.glsl',
+        'Renderer/Shader/SimpleTextureVS.glsl',
+        'Renderer/Shader/SimpleTextureFS.glsl'], function(
             THREE,
             defaultValue,            
             SimpleVS,
@@ -38,58 +37,41 @@
                 uuid            : { type: "i" , value: 0},
                 debug           : { type: "i" , value: false },
                 selected        : { type: "i" , value: false }
-=======
-define('Renderer/BasicMaterial', ['THREE',
-    'Core/defaultValue',
-    'Renderer/Shader/SimpleVS.glsl',
-    'Renderer/Shader/SimpleFS.glsl'
-], function(
-    THREE,
-    defaultValue,
-    SimpleVS,
-    SimpleFS) {
->>>>>>> 53ec3a21
 
-    function BasicMaterial(color) {
-        //Constructor
+            };  
+        }        
+        
+        BasicMaterial.prototype = Object.create( THREE.ShaderMaterial.prototype );
+        BasicMaterial.prototype.constructor = BasicMaterial;
+      
+        BasicMaterial.prototype.enableRTC = function(enable)
+        {
+            this.uniforms.RTC.value   = enable === true ? 1 : 0;        
+        };
+                
+        BasicMaterial.prototype.setDebug = function(debug_value)
+        {
+            this.uniforms.debug.value   = debug_value;        
+        };
 
-        THREE.ShaderMaterial.call(this);
-
-        this.vertexShader = SimpleVS;
-        this.fragmentShader = SimpleFS;
-
-        this.uniforms = {
-            diffuseColor: {
-                type: "c",
-                value: defaultValue(color, new THREE.Color())
-            },
-            RTC: {
-                type: "i",
-                value: 1
-            },
-            mVPMatRTC: {
-                type: "m4",
-                value: new THREE.Matrix4()
-            },
-            distanceFog: {
-                type: "f",
-                value: 1000000000.0
-            },
-            uuid: {
-                type: "i",
-                value: 0
-            },
-            debug: {
-                type: "i",
-                value: false
-            },
-            selected: {
-                type: "i",
-                value: false
-            }
-
+        BasicMaterial.prototype.setMatrixRTC = function(rtc)
+        {
+            this.uniforms.mVPMatRTC.value  = rtc;    
         };
-<<<<<<< HEAD
+        BasicMaterial.prototype.setUuid = function(uuid)
+        {
+            this.uniforms.uuid.value  = uuid;    
+        };
+       
+        BasicMaterial.prototype.setFogDistance = function(df)
+        {
+            this.uniforms.distanceFog.value  = df;    
+        };
+        
+        BasicMaterial.prototype.setSelected = function(selected)
+        {
+            this.uniforms.selected.value  = selected;    
+        };
 
         BasicMaterial.prototype.setTexture = function(texture)
         {
@@ -104,36 +86,5 @@
         };
         
         return BasicMaterial;
-=======
-    }
 
-    BasicMaterial.prototype = Object.create(THREE.ShaderMaterial.prototype);
-    BasicMaterial.prototype.constructor = BasicMaterial;
-
-    BasicMaterial.prototype.enableRTC = function(enable) {
-        this.uniforms.RTC.value = enable === true ? 1 : 0;
-    };
-
-    BasicMaterial.prototype.setDebug = function(debug_value) {
-        this.uniforms.debug.value = debug_value;
-    };
-
-    BasicMaterial.prototype.setMatrixRTC = function(rtc) {
-        this.uniforms.mVPMatRTC.value = rtc;
-    };
-    BasicMaterial.prototype.setUuid = function(uuid) {
-        this.uniforms.uuid.value = uuid;
-    };
-
-    BasicMaterial.prototype.setFogDistance = function(df) {
-        this.uniforms.distanceFog.value = df;
-    };
-
-    BasicMaterial.prototype.setSelected = function(selected) {
-        this.uniforms.selected.value = selected;
-    };
-
-    return BasicMaterial;
->>>>>>> 53ec3a21
-
-});+    });