--- conflicted
+++ resolved
@@ -192,9 +192,6 @@
 
     };
 
-<<<<<<< HEAD
-    Globe.prototype.setLayerVisibility = function(id,visible){
-=======
     Globe.prototype.addColorLayer = function(layerId){
 
         this.colorTerrain.services.push(layerId);
@@ -268,8 +265,7 @@
         return false;
     };
 
-    Globe.prototype.setLayerVibility = function(id,visible){
->>>>>>> e764d5ae
+    Globe.prototype.setLayerVisibility = function(id,visible){
 
         var layer = this.getLayerColor(id);
 
@@ -281,13 +277,8 @@
             //var idLtile = layer.description.style.layerTile;
             var cO = function(object){
 
-<<<<<<< HEAD
-                if(object.material.setLayerVisibility)
-                    object.material.setLayerVisibility(idLtile,visible);
-=======
                 if(object.material.setLayerVibility)
                     object.material.setLayerVibility(object.getIndexLayerColor(id),visible);
->>>>>>> e764d5ae
 
             };
 
