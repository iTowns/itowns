--- conflicted
+++ resolved
@@ -381,11 +381,7 @@
             const parentLayer = layer.parent;
 
             // Remove and dispose all nodes
-<<<<<<< HEAD
-            layer.dispose();
-=======
             layer.dispose(clearCache);
->>>>>>> 009f4183
 
             // Detach layer if it's attached
             if (parentLayer && !parentLayer.detach(layer)) {
