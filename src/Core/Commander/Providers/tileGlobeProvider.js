--- conflicted
+++ resolved
@@ -47,15 +47,9 @@
        
        this.projection      = new Projection();
        this.providerWMTS    = new WMTS_Provider();
-<<<<<<< HEAD
-       this.providerKML     = new KML_Provider();
+       this.ellipsoid       = new Ellipsoid(size);       
+       this.providerKML     = new KML_Provider(this.ellipsoid);
        this.providerOrientedImages = new OrientedImages_Provider();
-       this.ellipsoid       = new Ellipsoid(size);       
-=======
-       
-       this.ellipsoid       = new Ellipsoid(size); 
-       this.providerKML     = new KML_Provider(this.ellipsoid);
->>>>>>> e311e2cd
        this.cacheGeometry   = [];
        this.tree            = null;
        this.nNode           = 0;
