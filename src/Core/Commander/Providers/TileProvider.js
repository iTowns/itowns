--- conflicted
+++ resolved
@@ -155,7 +155,8 @@
 
                 tile.texturesNeeded =+ 1;
             } else if(command.type === "elevation") {
-                var elevationlayerId = command.layer.elevationLayerId[tile.tileCoord.zoom > 11 ? 1 : 0];//tile.tileCoord.zoom > 11 ? 'IGN_MNT_HIGHRES' : 'IGN_MNT';
+                // TODO: remvoe hard-written values
+                var elevationlayerId = tile.tileCoord.zoom > 11 ? 'IGN_MNT_HIGHRES' : 'IGN_MNT';
                 this.providerElevationTexture.getElevationTexture(tile.tileCoord, elevationlayerId).then(function(terrain) {
                     this.setTextureElevation(terrain);
                 }.bind(tile));
@@ -180,44 +181,6 @@
                     this.setTexturesLayer([colorTextures],1);
                 }.bind(tile));*/
             }
-<<<<<<< HEAD
-=======
-
-            parent.worldToLocal(params.center);
-
-            tile.position.copy(params.center);
-            tile.setVisibility(false);
-
-            parent.add(tile);
-            tile.updateMatrix();
-            tile.updateMatrixWorld();
-
-            // var elevationlayerId = command.paramsFunction.layer.elevationLayerId[tileCoord.zoom > 11 ? 1 : 0];
-            // var colorlayerId = command.paramsFunction.layer.colorLayerId;
-
-
-            var elevationlayerId = command.paramsFunction.layer.parent.elevationTerrain.services[tileCoord.zoom > 11 ? 1 : 0];
-            var colorlayerId = command.paramsFunction.layer.parent.colorTerrain.services[0];
-
-            if(tileCoord.zoom > 3 )
-                tileCoord =  undefined;
-
-            tile.texturesNeeded =+ 1;
-
-            return when.all([
-
-                    this.providerElevationTexture.getElevationTexture(tileCoord,elevationlayerId).then(function(terrain){
-
-                        this.setTextureElevation(terrain);}.bind(tile)),
-
-                    this.providerColorTexture.getColorTextures(tile,colorlayerId).then(function(colorTextures){
-
-                        this.setTexturesLayer(colorTextures,1);}.bind(tile))
-
-                    //,this.getKML(tile)
-
-                ]);
->>>>>>> d2b48fc9
         };
 
         return TileProvider;
