--- conflicted
+++ resolved
@@ -101,11 +101,7 @@
                     //console.log(window.innerHeight);
                     var url_href_kmz = [];
                     url_href_kmz[i] = url + kml[i].childNodes[0].nodeValue.replace("../../", "");
-<<<<<<< HEAD
-                    
-=======
-                    //console.log(url_href_kmz[i]);
->>>>>>> d65fe87c
+                    
                     
                     return this.kmzLoader.load(url_href_kmz[i]);
                 }
