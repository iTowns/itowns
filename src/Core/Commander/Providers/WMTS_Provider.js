--- conflicted
+++ resolved
@@ -283,10 +283,6 @@
 
                 if(parent.downScaledLayer(0))
                 {
-<<<<<<< HEAD
-                    var layerId = command.layer.services[parent.tileCoord.zoom > 11 ? 1 : 0];
-=======
->>>>>>> bd3f7975
 
                     service = this.resolveService(command.paramsFunction.layer.services,tile.level);
 
