/**
 * Generated On: 2015-10-5
 * Class: ApiGlobe
 * Description: Classe façade pour attaquer les fonctionnalités du code.
 */


define('Core/Commander/Interfaces/ApiInterface/ApiGlobe', [
       'Core/Commander/Interfaces/EventsManager',
       'Scene/Scene',
       'Scene/Layer',
       'Scene/NodeProcess',
       'Globe/Globe',
       'Core/Commander/Providers/WMTS_Provider',
       'Core/Geographic/CoordCarto',
       'Core/Geographic/Projection'], function(
           EventsManager,
           Scene,
           Layer,
           NodeProcess,
           Globe,
           WMTS_Provider,
           CoordCarto,
           Projection) {

    var loaded = false;
    var eventLoaded = new Event('loaded');


    function ApiGlobe() {
        //Constructor

        this.scene = null;
//        this.nodeProcess = null;
        this.commandsTree = null;
        this.projection = new Projection();
        this.viewerDiv = null;

    }

    ApiGlobe.prototype.constructor = ApiGlobe;


    document.addEventListener('build', function(){

        //        var event = new Event('empty');
        //        document.addEventListener('empty', console.log('Your turn'));
            if(loaded == false)
            {

                loaded = true;
                document.dispatchEvent(eventLoaded);
            }
        }
        , false);
//    var event = new Event('empty');
//    document.addEventListener('empty', console.log('Your turn'));
//    document.dispatchEvent(event);

    /**
     * @param Command
     */
    ApiGlobe.prototype.add = function(/*Command*/) {
        //TODO: Implement Me

    };


    /**
     * @param commandTemplate
     */
    ApiGlobe.prototype.createCommand = function(/*commandTemplate*/) {
        //TODO: Implement Me

    };

    /**
     */
    ApiGlobe.prototype.execute = function() {
        //TODO: Implement Me

    };

    /**
    * Adds an imagery layer to the map. The layer id must be unique amongst all layers already inserted. The protocol rules which parameters are then needed for the function.
    * @constructor
    * @param {Layer} layer.
    */

    ApiGlobe.prototype.addImageryLayer = function(layer) {

        var map = this.scene.getMap();
        var manager = this.scene.managerCommand;
        var providerWMTS = manager.getProvider(map.tiles).providerWMTS;

        providerWMTS.addLayer(layer);
        manager.addLayer(map.colorTerrain,providerWMTS);
        map.colorTerrain.services.push(layer.id);

        var subLayer = new Layer();

        subLayer.services.push(layer.id);

        var idLayerTile = map.colorTerrain.children.length;

        subLayer.description = {style:{layerTile:idLayerTile}};

        map.colorTerrain.add(subLayer);

    };

    /**
    * Gets the minimum zoom level, i.e. level at which the view is the farthest from the ground.
    * @constructor
    * @param {id} id - The id of the layer.
    */

    ApiGlobe.prototype.getMinZoomLevel = function(id){
        //console.log(this.addImageryLayer().id);
        var map = this.scene.getMap();
        var manager = this.scene.managerCommand;
        var providerWMTS = manager.getProvider(map.tiles).providerWMTS;
        var layerWMTS = providerWMTS.layersWMTS;
        return layerWMTS[id].zoom.min;
    };

    ApiGlobe.prototype.getLayers = function(/*param*/){

        var map = this.scene.getMap();
        var manager = this.scene.managerCommand;
        var providerWMTS = manager.getProvider(map.tiles).providerWMTS;
        var layersWMTS = providerWMTS.layersWMTS;
        return layersWMTS;

    };

    /**
    * Gets the maximun zoom level, i.e. level at which the view is the closest from the ground.
    * @constructor
    * @param {id} id - The id of the layer.
    */

    ApiGlobe.prototype.getMaxZoomLevel = function(id){
        //console.log(this.addImageryLayer().id);
        var map = this.scene.getMap();
        var manager = this.scene.managerCommand;
        var providerWMTS = manager.getProvider(map.tiles).providerWMTS;
        var layerWMTS = providerWMTS.layersWMTS;
        return layerWMTS[id].zoom.max;
    };

    /**
    * Add an elevation layer to the map. Elevations layers are used to build the terrain, if there is some overlapped the best resolution is taken, if resolution is equals, the first one is used.
    * The layer id must be unique amongst all layers already inserted. The protocol rules which parameters are then needed for the function
    * @constructor
    * @param {Layer} layer.
    */

    ApiGlobe.prototype.addElevationLayer = function(layer) {

        var map = this.scene.getMap();
        var manager = this.scene.managerCommand;
        var providerWMTS = manager.getProvider(map.tiles).providerWMTS;

        providerWMTS.addLayer(layer);
        manager.addLayer(map.elevationTerrain,providerWMTS);
        map.elevationTerrain.services.push(layer.id);

    };

    ApiGlobe.prototype.createSceneGlobe = function(coordCarto, viewerDiv) {
        // TODO: Normalement la creation de scene ne doit pas etre ici....
        // Deplacer plus tard

        var gLDebug = false; // true to support GLInspector addon
        var debugMode = false;

        //gLDebug = true; // true to support GLInspector addon
        //debugMode = true;

        this.scene = Scene(coordCarto,viewerDiv,debugMode,gLDebug);

        var map = new Globe(this.scene.size,gLDebug);

        this.scene.add(map);



        //!\\ TEMP
        //this.scene.wait(0);
        //!\\ TEMP

        return this.scene;

    };

    ApiGlobe.prototype.update = function() {

        //!\\ TEMP
        this.scene.wait(0);
        //!\\ TEMP

    };

    ApiGlobe.prototype.setLayerAtLevel = function(baseurl,layer/*,level*/) {
 // TODO CLEAN AND GENERIC
        var wmtsProvider = new WMTS_Provider({url:baseurl, layer:layer});
        this.scene.managerCommand.providerMap[4] = wmtsProvider;
        this.scene.managerCommand.providerMap[5] = wmtsProvider;
        this.scene.managerCommand.providerMap[this.scene.layers[0].node.meshTerrain.id].providerWMTS = wmtsProvider;
        this.scene.browserScene.updateNodeMaterial(wmtsProvider);
        this.scene.renderScene3D();
    };

<<<<<<< HEAD
    ApiGlobe.showClouds = function(value, satelliteAnimation) {

        this.scene.layers[0].showClouds(value, satelliteAnimation);
=======
    ApiGlobe.prototype.showClouds = function(value) {

        this.scene.layers[0].node.showClouds(value);
>>>>>>> 1549241b
    };

    ApiGlobe.prototype.setRealisticLightingOn = function(value) {

        this.scene.setLightingPos();
        this.scene.gfxEngine.setLightingOn(value);
<<<<<<< HEAD
        this.scene.layers[0].setRealisticLightingOn(value);
        this.scene.browserScene.updateMaterialUniform("lightingOn",value);
        this.scene.gfxEngine.renderScene();
      //  this.scene.animateTime();
    };
    
    ApiGlobe.animateTime = function(value) {

        this.scene.animateTime(value);
    };
    
    ApiGlobe.orbit = function(value) {

        this.scene.orbit(value);
=======
        this.scene.layers[0].node.setRealisticLightingOn(value);
        this.scene.browserScene.updateMaterialUniform("lightingOn",value ? 1:0);
        this.scene.renderScene3D();
    };

    ApiGlobe.prototype.setLayerVibility = function(id,visible){

        this.scene.getMap().setLayerVibility(id,visible);

        this.scene.renderScene3D();
    };

    ApiGlobe.prototype.setLayerOpacity = function(id,visible){

        this.scene.getMap().setLayerOpacity(id,visible);

        this.scene.renderScene3D();
    };

    ApiGlobe.prototype.setStreetLevelImageryOn = function(value){

        this.scene.setStreetLevelImageryOn(value);
    }

     /**
    * Gets orientation angles of the current camera, in degrees.
    * @constructor
    */
    ApiGlobe.prototype.getCameraOrientation = function () {

        var tiltCam = this.scene.currentControls().getTilt();
        var headingCam = this.scene.currentControls().getHeading();
        return [tiltCam, headingCam];
    };

    /**
    * Get the camera location projected on the ground in lat,lon.
    * @constructor
    */

    ApiGlobe.prototype.getCameraLocation = function () {
        var cam = this.scene.currentCamera().camera3D;
        return this.projection.cartesianToGeo(cam.position);
    };

    /**
    * Gets the coordinates of the current central point on screen.
    * @constructor
    * @return {Position} postion
    */

    ApiGlobe.prototype.getCenter = function () {

        var controlCam = this.scene.currentControls();
        return this.projection.cartesianToGeo(controlCam.globeTarget.position);
    };

    /**
    * Gets orientation angles of the current camera, in degrees.
    * @constructor
    * @param {Orientation} Param - The angle of the rotation in degrees.
    */

    ApiGlobe.prototype.setCameraOrientation = function (orientation /*param,pDisableAnimationopt*/) {

        this.setHeading(orientation.heading);
        this.setTilt(orientation.tilt);
    };

    /**
    * Pick a position on the globe at the given position.
    * @constructor
    * @param {Number | MouseEvent} x|event - The x-position inside the Globe element or a mouse event.
    * @param {number | undefined} y - The y-position inside the Globe element.
    * @return {Position} postion
    */
    ApiGlobe.prototype.pickPosition = function (mouse,y) {

        if(mouse)
            if(mouse.clientX)
            {
                mouse.x = mouse.clientX;
                mouse.y = mouse.clientY;
            }
            else
            {
                mouse.x = mouse;
                mouse.y = y;
            }

        var pickedPosition = this.scene.getPickPosition(mouse);

        this.scene.renderScene3D();

        return this.projection.cartesianToGeo(pickedPosition);
    };

    /**
    * Get the tilt.
    * @constructor
    * @return {Angle} number - The angle of the rotation in degrees.
    */

    ApiGlobe.prototype.getTilt = function (){

        var tiltCam = this.scene.currentControls().getTilt();
        return tiltCam;
    };

    /**
    * Get the rotation.
    * @constructor
    * @return {Angle} number - The angle of the rotation in degrees.
    */

    ApiGlobe.prototype.getHeading = function (){

        var headingCam = this.scene.currentControls().getHeading();
        return headingCam;
    };

    /**
    * Get the "range", i.e. distance in meters of the camera from the center.
    * @constructor
    * @return {Number} number
    */

    ApiGlobe.prototype.getRange = function (){

        var controlCam = this.scene.currentControls();
        var ellipsoid = this.scene.getEllipsoid();
        var ray = controlCam.getRay();

        var intersection = ellipsoid.intersection(ray);

//        var center = controlCam.globeTarget.position;
        var camPosition = this.scene.currentCamera().position();
        // var range = center.distanceTo(camPosition);
        var range = intersection.distanceTo(camPosition);

        return range;
    };

    /**
    * Change the tilt.
    * @constructor
    * @param {Angle} Number - The angle.
    * @param {Boolean} [pDisableAnimation] - Used to force the non use of animation if its enable.
    */

    ApiGlobe.prototype.setTilt = function (tilt/*, bool*/) {

        this.scene.currentControls().setTilt(tilt);
    };

    /**
    * Change the tilt.
    * @constructor
    * @param {Angle} Number - The angle.
    * @param {Boolean} [pDisableAnimation] - Used to force the non use of animation if its enable.
    */

    ApiGlobe.prototype.setHeading = function (heading/*, bool*/){

        this.scene.currentControls().setHeading(heading);
>>>>>>> 1549241b
    };

    /**
    * Resets camera tilt.
    * @constructor
    * @param {Boolean} [pDisableAnimation] - Used to force the non use of animation if its enable.
    */

    ApiGlobe.prototype.resetTilt = function (/*bool*/) {

        this.scene.currentControls().setTilt(0);
    };

    /**
    * Resets camera heading.
    * @constructor
    * @param {Boolean} [pDisableAnimation] - Used to force the non use of animation if its enable.
    */

    ApiGlobe.prototype.resetHeading = function (/*bool*/) {

        this.scene.currentControls().setHeading(0);
    };

    /**
    * Return the distance in meter between two geographic position.
    * @constructor
    * @param {Position} First - Position.
    * @param {Position} Second - Position.
    */

    ApiGlobe.prototype.computeDistance = function(p1,p2){
        return this.scene.getEllipsoid().computeDistance(new CoordCarto().setFromDegreeGeo(p1.lon, p1.lat, p1.alt),new CoordCarto().setFromDegreeGeo(p2.lon, p2.lat, p2.alt));
    };

    /**
    * Moves the central point on screen to specific coordinates.
    * @constructor
    * @param {Position} position - The position on the map.
    */

    ApiGlobe.prototype.setCenter = function (position) {
//        var position3D = this.scene.getEllipsoid().cartographicToCartesian(position);
        var position3D = this.scene.getEllipsoid().cartographicToCartesian(new CoordCarto().setFromDegreeGeo(position.lon, position.lat, position.alt));
        this.scene.currentControls().setCenter(position3D);
    };

    /**
    * Moves the central point on screen to specific coordinates while changing the zoom and / or the orientation at the same time. Whenever the map center and zoom should be changed at the same time, or the map center and orientation, or the three of them, then setCenterAdvanced() should always be called instead of separate calls of setCenter(), setZoomLevel(), setZoomScale() or setCameraOrientation(). The level must be in the[getMinZoomLevel(), getMaxZoomLevel()] range.The scale must be a positive integer, as a zoom scale denominator integer, e.g. for 1 / 500 the value must be 500, not 0.002.Zoom level and scale can not be set at the same time. Orientation can select heading and tilt angles like setCameraOrientation(). The view flies to the desired coordinate, i.e.is not teleported instantly.
    * @constructor
    * @param {Position} pPosition - The position on the map.
    * @param {Boolean} [pDisableAnimation] - Used to force the non use of animation if its enable.
    */

    ApiGlobe.prototype.setCenterAdvanced = function (pPosition/*, pDisableAnimationopt*/ ){
        this.setCenter(pPosition.position);
        this.setRange(pPosition.range);
        this.setHeading(pPosition.heading);
        this.setTilt(pPosition.tilt);
    };

    /**
    * Set the "range", i.e. distance in meters of the camera from the center.
    * @constructor
    * @param {Number} pRange - The camera altitude.
    * @param {Boolean} [pDisableAnimation] - Used to force the non use of animation if its enable.
    */

    ApiGlobe.prototype.setRange = function (pRange/*, bool*/){

        this.scene.currentControls().setRange(pRange);
    };

    ApiGlobe.prototype.getZoomLevel = function (){
        return this.scene.getZoomLevel();
    };

    ApiGlobe.prototype.launchCommandApi = function () {
//        console.log(this.getMinZoomLevel("IGNPO"));
//        console.log(this.getMaxZoomLevel("IGN_MNT"));
//        console.log(this.getCenter());
//        console.log(this.getCameraLocation());
//        console.log(this.getCameraOrientation());
//        console.log(this.getZoomLevel());
//        console.log(this.pickPosition());
//        console.log(this.getTilt());
//        console.log(this.getHeading());
//       console.log(this.getRange());
//        this.setTilt(45);
//        this.setHeading(180);
//        this.resetTilt();
//        this.resetHeading();
//        var p1 = new CoordCarto(2.4347047,48.8472568,0);
//        var p2 = new CoordCarto(2.4345599,48.8450221,0);
//        console.log(this.computeDistance({lon:2.4347047,lat:48.8472568,alt:0},{lon:2.4345599,lat:48.8450221,alt:0}));
//
        //var p = new CoordCarto(-74.0059700 ,40.7142700,0); //NY

//        var p = new CoordCarto().setFromDegreeGeo(coordCarto.lon, coordCarto.lat, coordCarto.alt))
//        var p = new CoordCarto().setFromDegreeGeo(2,20,0); //NY
//
//        this.setCenter(p);
//        var p2 = new CoordCarto().setFromDegreeGeo(2.4347047,48.8472568,0); //Paris
//        this.setCenter(p2);
//        this.setCenter({lon:-74,lat:40, alt:0});
//        this.testTilt();
//        this.testHeading();
        //console.log("range 1  " + this.getRange());
//        this.setRange(1000);
//        console.log(this.getRange());
//        this.setCameraOrientation({heading:45,tilt:30});
//        this.setCenterAdvanced({position:p2, /*range:10000,*/ heading:180, tilt:70});
    };

//    ApiGlobe.prototype.testTilt = function (){
//        this.setTilt(45);
//        console.log(this.getTilt());
//        this.resetTilt();
//        console.log(this.getTilt());
//    };
//
//    ApiGlobe.prototype.testHeading = function (){
//        this.setHeading(90);
//        console.log(this.getHeading());
//        this.resetHeading();
//        console.log(this.getHeading());
//    };

    ApiGlobe.prototype.showKML = function(value) {

        this.scene.layers[0].node.showKML(value);
        this.scene.renderScene3D();
    };


    return ApiGlobe;

});<|MERGE_RESOLUTION|>--- conflicted
+++ resolved
@@ -212,37 +212,15 @@
         this.scene.renderScene3D();
     };
 
-<<<<<<< HEAD
-    ApiGlobe.showClouds = function(value, satelliteAnimation) {
-
-        this.scene.layers[0].showClouds(value, satelliteAnimation);
-=======
-    ApiGlobe.prototype.showClouds = function(value) {
-
-        this.scene.layers[0].node.showClouds(value);
->>>>>>> 1549241b
+    ApiGlobe.prototype.showClouds = function(value, satelliteAnimation) {
+
+        this.scene.layers[0].node.showClouds(value, satelliteAnimation);
     };
 
     ApiGlobe.prototype.setRealisticLightingOn = function(value) {
 
         this.scene.setLightingPos();
         this.scene.gfxEngine.setLightingOn(value);
-<<<<<<< HEAD
-        this.scene.layers[0].setRealisticLightingOn(value);
-        this.scene.browserScene.updateMaterialUniform("lightingOn",value);
-        this.scene.gfxEngine.renderScene();
-      //  this.scene.animateTime();
-    };
-    
-    ApiGlobe.animateTime = function(value) {
-
-        this.scene.animateTime(value);
-    };
-    
-    ApiGlobe.orbit = function(value) {
-
-        this.scene.orbit(value);
-=======
         this.scene.layers[0].node.setRealisticLightingOn(value);
         this.scene.browserScene.updateMaterialUniform("lightingOn",value ? 1:0);
         this.scene.renderScene3D();
@@ -255,6 +233,15 @@
         this.scene.renderScene3D();
     };
 
+    ApiGlobe.prototype.animateTime = function(value) {
+
+        this.scene.animateTime(value);
+    };
+
+    ApiGlobe.prototype.orbit = function(value) {
+
+        this.scene.orbit(value);
+    };
     ApiGlobe.prototype.setLayerOpacity = function(id,visible){
 
         this.scene.getMap().setLayerOpacity(id,visible);
@@ -408,7 +395,6 @@
     ApiGlobe.prototype.setHeading = function (heading/*, bool*/){
 
         this.scene.currentControls().setHeading(heading);
->>>>>>> 1549241b
     };
 
     /**
