/**
 * Generated On: 2015-10-5
 * Class: ApiGlobe
 * Description: Classe façade pour attaquer les fonctionnalités du code.
 */


define('Core/Commander/Interfaces/ApiInterface/ApiGlobe', [
       'Core/Commander/Interfaces/EventsManager',
       'Scene/Scene',
       'Globe/Globe',
       'Core/Commander/Providers/WMTS_Provider',
       'Core/Geographic/Projection'], function(
           EventsManager, 
           Scene,
           Globe,
           WMTS_Provider,
           Projection) {

    function ApiGlobe() {
        //Constructor

        this.scene = null;
        this.commandsTree = null;
        this.projection = new Projection();

    }


    ApiGlobe.prototype.constructor = ApiGlobe;
    

    /**
     * @param Command
     */
    ApiGlobe.prototype.add = function(/*Command*/) {
        //TODO: Implement Me 

    };


    /**
     * @param commandTemplate
     */
    ApiGlobe.prototype.createCommand = function(/*commandTemplate*/) {
        //TODO: Implement Me 

    };

    /**
     */
    ApiGlobe.prototype.execute = function() {
        //TODO: Implement Me 

    };

    ApiGlobe.prototype.createSceneGlobe = function(pos) {
        //TODO: Normalement la creation de scene ne doit pas etre ici....
        // A� deplacer plus tard

        this.scene = Scene();
        this.scene.init(pos);

        return this.scene;

    };
    
    ApiGlobe.prototype.setLayerAtLevel = function(baseurl,layer/*,level*/) {
 
        var wmtsProvider = new WMTS_Provider({url:baseurl, layer:layer});
        this.scene.managerCommand.providerMap[this.scene.layers[0].meshTerrain.layerId].providerWMTS = wmtsProvider;
        this.scene.browserScene.updateNodeMaterial(wmtsProvider);
        this.scene.renderScene3D();
    };

    ApiGlobe.prototype.showClouds = function(value) {

        this.scene.layers[0].showClouds(value);
    };
    
    ApiGlobe.prototype.setRealisticLightingOn = function(value) {

        this.scene.gfxEngine.setLightingOn(value);
        this.scene.layers[0].setRealisticLightingOn(value);
        this.scene.browserScene.updateMaterialUniform("lightingOn",value ? 1:0);
    }; 
    
<<<<<<< HEAD
    /**
    * Gets orientation angles of the current camera, in degrees.
    * @constructor
    */
    
=======

    ApiGlobe.prototype.setStreetLevelImageryOn = function(value){
        
        this.scene.setStreetLevelImageryOn(value);
    }

>>>>>>> 8ebdff5a
    ApiGlobe.prototype.getCameraOrientation = function () {
        
        var tiltCam = this.scene.currentControlCamera().getTiltCamera();
        var headingCam = this.scene.currentControlCamera().getHeadingCamera();
        return [tiltCam, headingCam];
    };
    
    /**
    * Get the camera location projected on the ground in lat,lon.
    * @constructor
    */
    
    ApiGlobe.prototype.getCameraLocation = function () {
        
        var cam = this.scene.currentCamera();
        return this.projection.cartesianToGeo(cam.camera3D.position);
    };
    
    /**
    * Gets the coordinates of the current central point on screen.
    * @constructor
    */
    
    ApiGlobe.prototype.getCenter = function () {
        
        var controlCam = this.scene.currentControlCamera();       
        return this.projection.cartesianToGeo(controlCam.globeTarget.position);
    };
    
    /**
    * Moves the central point on screen to specific coordinates.
    * @constructor
    * @param {Position} position - The position on the map.
    */
    
    ApiGlobe.prototype.setCenter = function (/*position*/) {
        //TODO: Implement Me 
    };
    
    ApiGlobe.prototype.setCameraOrientation = function (/*param,pDisableAnimationopt*/) {
        //TODO: Implement Me 
    };
    
    ApiGlobe.prototype.pickPosition = function () {
        //TODO: Implement Me 
        
        
    };
    
    ApiGlobe.prototype.launchCommandApi = function () {
//        console.log(this.getCenter());
//        console.log(this.getCameraLocation());
//        console.log(this.getCameraOrientation());
    };

    ApiGlobe.prototype.showKML = function(value) {
        
        this.scene.layers[0].showKML(value);
        this.scene.renderScene3D();
    };


    return ApiGlobe;

});<|MERGE_RESOLUTION|>--- conflicted
+++ resolved
@@ -85,20 +85,16 @@
         this.scene.browserScene.updateMaterialUniform("lightingOn",value ? 1:0);
     }; 
     
-<<<<<<< HEAD
-    /**
-    * Gets orientation angles of the current camera, in degrees.
-    * @constructor
-    */
-    
-=======
 
     ApiGlobe.prototype.setStreetLevelImageryOn = function(value){
         
         this.scene.setStreetLevelImageryOn(value);
     }
 
->>>>>>> 8ebdff5a
+     /**
+    * Gets orientation angles of the current camera, in degrees.
+    * @constructor
+    */
     ApiGlobe.prototype.getCameraOrientation = function () {
         
         var tiltCam = this.scene.currentControlCamera().getTiltCamera();
