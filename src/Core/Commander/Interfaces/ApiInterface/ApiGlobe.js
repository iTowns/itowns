/**
 * Generated On: 2015-10-5
 * Class: ApiGlobe
 * Description: Classe façade pour attaquer les fonctionnalités du code.
 */



import Scene from 'Scene/Scene';
import Globe from 'Globe/Globe';
import WMTS_Provider from 'Core/Commander/Providers/WMTS_Provider';
import WMS_Provider from 'Core/Commander/Providers/WMS_Provider';
import TileProvider from 'Core/Commander/Providers/TileProvider';
<<<<<<< HEAD
import loadGpx from 'Core/Commander/Providers/GpxUtils';
import GeoCoordinate,{UNIT} from 'Core/Geographic/GeoCoordinate';
import WFS_Provider from 'Core/Commander/Providers/WFS_Provider';
=======
import WFS_Provider from 'Core/Commander/Providers/WFS_Provider';
import CoordCarto from 'Core/Geographic/CoordCarto';
>>>>>>> ab08644f
import Ellipsoid from 'Core/Math/Ellipsoid';
import Projection from 'Core/Geographic/Projection';
import CustomEvent from 'custom-event';

var loaded = false;
var eventLoaded = new CustomEvent('globe-loaded');
var eventLayerRemoved = new CustomEvent('Layer-removed');
var eventRange = new CustomEvent('rangeChanged');

function ApiGlobe() {
    //Constructor

    this.scene = null;
    //        this.nodeProcess = null;
    this.commandsTree = null;
    this.projection = new Projection();
    this.viewerDiv = null;

}

ApiGlobe.prototype.constructor = ApiGlobe;

//    var event = new Event('empty');
//    document.addEventListener('empty', console.log('Your turn'));
//    document.dispatchEvent(event);

/**
 * @param Command
 */
ApiGlobe.prototype.add = function( /*Command*/ ) {
    //TODO: Implement Me

};


/**
 * @param commandTemplate
 */
ApiGlobe.prototype.createCommand = function( /*commandTemplate*/ ) {
    //TODO: Implement Me

};

/**
 */
ApiGlobe.prototype.execute = function() {
    //TODO: Implement Me

};

ApiGlobe.prototype.getProtocolProvider = function(protocol) {
    return this.scene.managerCommand.getProtocolProvider(protocol);
}

/**
 * This function gives a chance to the matching provider to pre-process some
 * values for a layer.
 */
function preprocessLayer(layer, provider) {
    if (provider.preprocessDataLayer) {
        layer.tileInsideLimit = provider.tileInsideLimit.bind(provider);
        provider.preprocessDataLayer(layer);
    }
}

/**
 * This function adds an imagery layer to the scene. The layer id must be unique. The protocol rules wich parameters are then needed for the function.
 * @constructor
 * @param {Layer} layer.
 */
ApiGlobe.prototype.addImageryLayer = function(layer) {
    preprocessLayer(layer, this.scene.managerCommand.getProtocolProvider(layer.protocol));

    var map = this.scene.getMap();

    map.layersConfiguration.addColorLayer(layer);
};

ApiGlobe.prototype.addFeatureLayer = function(layer) {
    preprocessLayer(layer, this.scene.managerCommand.getProtocolProvider(layer.protocol));

    var map = this.scene.getMap();
<<<<<<< HEAD
=======
    //TODO: replace this with addGeometryLayer
>>>>>>> ab08644f
    map.layersConfiguration.addGeometryLayer(layer);
};

ApiGlobe.prototype.moveLayerUp = function(layer) {

    this.scene.getMap().layersConfiguration.moveLayerUp(layer);
    this.scene.getMap().updateLayersOrdering();
    this.scene.renderScene3D();
};

ApiGlobe.prototype.moveLayerDown = function(layer) {

    this.scene.getMap().layersConfiguration.moveLayerDown(layer);
    this.scene.getMap().updateLayersOrdering();
    this.scene.renderScene3D();
};

ApiGlobe.prototype.moveLayerToIndex = function(layer, newId) {
    this.scene.getMap().layersConfiguration.moveLayerToIndex(layer, newId);
    this.scene.getMap().updateLayersOrdering();
    this.scene.renderScene3D();
};

ApiGlobe.prototype.removeImageryLayer = function(id) {

    if (this.scene.getMap().removeColorLayer(id)) {
        eventLayerRemoved.layer = id;
        this.viewerDiv.dispatchEvent(eventLayerRemoved);
        this.scene.getMap().updateLayersOrdering();
        this.scene.renderScene3D();
        return true;
    }

    return false;
};


/**
 * Add an elevation layer to the map. Elevations layers are used to build the terrain.
 * Only one elevation layer is used, so if multiple layers cover the same area, the one
 * with best resolution is used (or the first one is resolution are identical).
 * The layer id must be unique amongst all layers already inserted.
 * The protocol rules which parameters are then needed for the function.
 * @constructor
 * @param {Layer} layer.
 */

ApiGlobe.prototype.addElevationLayer = function(layer) {
    preprocessLayer(layer, this.scene.managerCommand.getProtocolProvider(layer.protocol));

    var map = this.scene.getMap();
    map.layersConfiguration.addElevationLayer(layer);
};

/**
 * Gets the minimum zoom level of the chosen layer.
 * <iframe width="100%" height="400" src="//jsfiddle.net/iTownsIGN/66r8ugq0/embedded/" allowfullscreen="allowfullscreen" frameborder="0"></iframe>
 * @constructor
 * @param {id} id - The id of the layer.
 */

ApiGlobe.prototype.getMinZoomLevel = function(id) {
    //console.log(this.addImageryLayer().id);
    var map = this.scene.getMap();
    var manager = this.scene.managerCommand;
    var providerWMTS = manager.getProvider(map.tiles).providerWMTS;
    var layerWMTS = providerWMTS.layersData;
    return layerWMTS[id].zoom.min;
};

/**
 * Return the list of all layers in the scene in the order of how they are stacked on top of each other.
 * @constructor
 * @param {id} id - The id of the layer.
 */

ApiGlobe.prototype.getLayers = function( /*param*/ ) {
    var map = this.scene.getMap();
    return map.layersConfiguration.getColorLayers();
};

/**
 * Gets the maximun zoom level of the chosen layer.
 * <iframe width="100%" height="400" src="//jsfiddle.net/iTownsIGN/y1xcqv4s/embedded/" allowfullscreen="allowfullscreen" frameborder="0"></iframe>
 * @constructor
 * @param {id} id - The id of the layer.
 */

ApiGlobe.prototype.getMaxZoomLevel = function(id) {
    //console.log(this.addImageryLayer().id);
    var map = this.scene.getMap();
    var manager = this.scene.managerCommand;
    var providerWMTS = manager.getProvider(map.tiles).providerWMTS;
    var layerWMTS = providerWMTS.layersData;
    return layerWMTS[id].zoom.max;
};

/**
 * Creates the scene (the globe of iTowns).
 * The first parameter is the coordinates on wich the globe will be centered at the initialization.
 * The second one is the HTML div in wich the scene will be created.
 * @constructor
 * @param {Coords} coords.
 * @params {Div} string.
 */

ApiGlobe.prototype.createSceneGlobe = function(coordCarto, viewerDiv) {
    // TODO: Normalement la creation de scene ne doit pas etre ici....
    // Deplacer plus tard

    this.viewerDiv = viewerDiv;

    viewerDiv.addEventListener('globe-built', function() {

        if (loaded == false) {

            loaded = true;
            viewerDiv.dispatchEvent(eventLoaded);
        }
    }, false);

    var gLDebug = false; // true to support GLInspector addon
    var debugMode = false;

    //gLDebug = true; // true to support GLInspector addon
    //debugMode = true;

    var ellipsoid = new Ellipsoid({
        x: 6378137,
        y: 6356752.3142451793,
        z: 6378137
    });

    var coordinate = new GeoCoordinate().copy(coordCarto,UNIT.DEGREE);

    this.scene = Scene(coordinate, ellipsoid, viewerDiv, debugMode, gLDebug);
    this.scene.parent = this;

    var map = new Globe(ellipsoid, gLDebug);

    this.scene.add(map);

    // Register all providers
    var wmtsProvider = new WMTS_Provider({
        support: map.gLDebug
    });

    this.scene.managerCommand.addProtocolProvider('wmts', wmtsProvider);
    this.scene.managerCommand.addProtocolProvider('wmtsc', wmtsProvider);
    this.scene.managerCommand.addProtocolProvider('tile', new TileProvider(ellipsoid));
    this.scene.managerCommand.addProtocolProvider('wms', new WMS_Provider({support : map.gLDebug}));
    this.scene.managerCommand.addProtocolProvider('wfs', new WFS_Provider());
<<<<<<< HEAD
=======
    //Feature provider made for the test purpose
    this.scene.managerCommand.addProtocolProvider('wfsPoint', new WFS_Provider({}));
    this.scene.managerCommand.addProtocolProvider('wfsLine', new WFS_Provider({}));
>>>>>>> ab08644f

    var wgs84TileLayer = {
        protocol: 'tile',
        id: 'wgs84'
    };

    preprocessLayer(wgs84TileLayer, this.scene.managerCommand.getProtocolProvider(wgs84TileLayer.protocol));
    map.layersConfiguration.addGeometryLayer(wgs84TileLayer);

    map.tiles.init(map.layersConfiguration.getGeometryLayers()[0]);

    //!\\ TEMP
    //this.scene.wait(0);
    //!\\ TEMP

    return this.scene;

};

ApiGlobe.prototype.update = function() {

    //!\\ TEMP
    this.scene.wait(0);
    //!\\ TEMP

};

// ApiGlobe.prototype.setLayerAtLevel = function(baseurl,layer/*,level*/) {
//     // TODO CLEAN AND GENERIC
//     var wmtsProvider = new WMTS_Provider({url:baseurl, layer:layer});
//     this.scene.managerCommand.providerMap[4] = wmtsProvider;
//     this.scene.managerCommand.providerMap[5] = wmtsProvider;
//     this.scene.managerCommand.providerMap[this.scene.layers[0].node.meshTerrain.id].providerWMTS = wmtsProvider;
//     this.scene.browserScene.updateNodeMaterial(wmtsProvider);
//     this.scene.renderScene3D();
// };

ApiGlobe.prototype.showClouds = function(value, satelliteAnimation) {

    this.scene.getMap().showClouds(value, satelliteAnimation);
    this.scene.renderScene3D();
};

ApiGlobe.prototype.setRealisticLightingOn = function(value) {

    this.scene.setLightingPos();
    this.scene.gfxEngine.setLightingOn(value);
    this.scene.getMap().setRealisticLightingOn(value);
    this.scene.browserScene.updateMaterialUniform("lightingOn", value ? 1 : 0);
    this.scene.renderScene3D();
};

/**
 * Sets the visibility of a layer. If the layer is not visible in the scene, this function will no effect until the camera looks at the layer.
 * @constructor
 * @param {id} string.
 * @params {visible} boolean.
 */
ApiGlobe.prototype.setLayerVisibility = function(id, visible) {
    this.scene.getMap().setLayerVisibility(id, visible);

    this.scene.renderScene3D();
};

ApiGlobe.prototype.forceFeatureNodeUpdate = function() {
<<<<<<< HEAD
    this.controlText.force = true;
    this.scene.realtimeSceneProcess();
    this.scene.managerCommand.runAllCommands();
    this.controlText.force = false;
};

ApiGlobe.prototype.setNewParams = function(x, y, z, isFirst) {
    console.log(x);
    console.log(y);
    console.log(z);
    var text = this.controlText;
    if(text.retailType == 'circle') {
        text.centerX = x;
        text.centerY = y;
        text.centerZ = z;
    } else if (text.retailType == 'box') {
        if (isFirst) {
            if (x > text.maxX || y > text.maxY || z > text.maxZ) {
                text.minX = text.maxX;
                text.minY = text.maxY;
                text.minZ = text.maxZ;
                text.maxX = x;
                text.maxY = y;
                text.maxZ = z;
            } else {
                text.minX = x;
                text.minY = y;
                text.minZ = z;
            }
        } else {
            if (x < text.minX || y < text.minY || z < text.minZ) {
                text.maxX = text.minX;
                text.maxY = text.minY;
                text.maxZ = text.minZ;
                text.minX = x;
                text.minY = y;
                text.minZ = z;
            } else {
                text.maxX = x;
                text.maxY = y;
                text.maxZ = z;
            }
        }
    }
    this.forceFeatureNodeUpdate();
=======
    this.scene.realtimeSceneProcess();
    this.scene.managerCommand.runAllCommands();
>>>>>>> ab08644f
};

ApiGlobe.prototype.animateTime = function(value) {

    this.scene.animateTime(value);
};

ApiGlobe.prototype.orbit = function(value) {

    this.scene.orbit(value);
};

/**
 * Sets the opacity of a layer. If the layer is not visible in the scene, this function will no effect until the layer becomes visible.
 * @constructor
 * @param {id} string.
 * @params {visible} boolean.
 */

ApiGlobe.prototype.setLayerOpacity = function(id, visible) {

    this.scene.getMap().setLayerOpacity(id, visible);
    this.scene.renderScene3D();
};

ApiGlobe.prototype.setStreetLevelImageryOn = function(value) {

    this.scene.setStreetLevelImageryOn(value);
}

/**
 * Returns the orientation angles of the current camera, in degrees.
 * <iframe width="100%" height="400" src="//jsfiddle.net/iTownsIGN/okfj460p/embedded/" allowfullscreen="allowfullscreen" frameborder="0"></iframe>
 * @constructor
 */
ApiGlobe.prototype.getCameraOrientation = function() {

    var tiltCam = this.scene.currentControls().getTilt();
    var headingCam = this.scene.currentControls().getHeading();
    return [tiltCam, headingCam];
};

/**
 * Returns the camera location projected on the ground in lat,lon.
 * <iframe width="100%" height="400" src="//jsfiddle.net/iTownsIGN/mjv7ha02/embedded/" allowfullscreen="allowfullscreen" frameborder="0"></iframe>
 * @constructor
 */

ApiGlobe.prototype.getCameraLocation = function() {
    var cam = this.scene.currentCamera().camera3D;
    return this.projection.cartesianToGeo(cam.position);
};

/**
 * Retuns the coordinates of the central point on screen.
 * <iframe width="100%" height="400" src="//jsfiddle.net/iTownsIGN/4tjgnv7z/embedded/" allowfullscreen="allowfullscreen" frameborder="0"></iframe>
 * @constructor
 * @return {Position} position
 */

ApiGlobe.prototype.getCenter = function() {

    var controlCam = this.scene.currentControls();
    return this.projection.cartesianToGeo(controlCam.globeTarget.position);
};

/**
 * Sets orientation angles of the current camera, in degrees.
 * <iframe width="100%" height="400" src="//jsfiddle.net/iTownsIGN/9qr2mogh/embedded/" allowfullscreen="allowfullscreen" frameborder="0"></iframe>
 * @constructor
 * @param {Orientation} Param - The angle of the rotation in degrees.
 */

ApiGlobe.prototype.setCameraOrientation = function(orientation /*param,pDisableAnimationopt*/ ) {

    this.setHeading(orientation.heading);
    this.setTilt(orientation.tilt);
};

/**
 * Pick a position on the globe at the given position.
 * @constructor
 * @param {Number | MouseEvent} x|event - The x-position inside the Globe element or a mouse event.
 * @param {number | undefined} y - The y-position inside the Globe element.
 * @return {Position} postion
 */
ApiGlobe.prototype.pickPosition = function(mouse, y) {

    if (mouse)
        if (mouse.clientX) {
            mouse.x = mouse.clientX;
            mouse.y = mouse.clientY;
        } else {
            mouse.x = mouse;
            mouse.y = y;
        }

    var pickedPosition = this.scene.getPickPosition(mouse);

    this.scene.renderScene3D();

    return this.projection.cartesianToGeo(pickedPosition);
};

/**
 * Returns the tilt in degrees.
 * <iframe width="100%" height="400" src="//jsfiddle.net/iTownsIGN/kcx0of9j/embedded/" allowfullscreen="allowfullscreen" frameborder="0"></iframe>
 * @constructor
 * @return {Angle} number - The angle of the rotation in degrees.
 */

ApiGlobe.prototype.getTilt = function() {

    var tiltCam = this.scene.currentControls().getTilt();
    return tiltCam;
};

/**
 * Returns the heading in degrees.
 * <iframe width="100%" height="400" src="//jsfiddle.net/iTownsIGN/pxv1Lw16/embedded/" allowfullscreen="allowfullscreen" frameborder="0"></iframe>
 * @constructor
 * @return {Angle} number - The angle of the rotation in degrees.
 */

ApiGlobe.prototype.getHeading = function() {

    var headingCam = this.scene.currentControls().getHeading();
    return headingCam;
};

/**
 * Returns the "range": the distance in meters between the camera and the current central point on the screen.
 * <iframe width="100%" height="400" src="//jsfiddle.net/iTownsIGN/Lbt1vfek/embedded/" allowfullscreen="allowfullscreen" frameborder="0"></iframe>
 * @constructor
 * @return {Number} number
 */

ApiGlobe.prototype.getRange = function() {

    var controlCam = this.scene.currentControls();
    var ellipsoid = this.scene.getEllipsoid();
    var ray = controlCam.getRay();

    var intersection = ellipsoid.intersection(ray);

    //        var center = controlCam.globeTarget.position;
    var camPosition = this.scene.currentCamera().position();
    // var range = center.distanceTo(camPosition);
    var range = intersection.distanceTo(camPosition);

    return range;
};

/**
 * Change the tilt.
 * <iframe width="100%" height="400" src="//jsfiddle.net/iTownsIGN/p6t76zox/embedded/" allowfullscreen="allowfullscreen" frameborder="0"></iframe>
 * @constructor
 * @param {Angle} Number - The angle.
 * @param {Boolean} [pDisableAnimation] - Used to force the non use of animation if its enable.
 */

ApiGlobe.prototype.setTilt = function(tilt /*, bool*/ ) {

    this.scene.currentControls().setTilt(tilt);
};

/**
 * Change the heading.
 * <iframe width="100%" height="400" src="//jsfiddle.net/iTownsIGN/rxe4xgxj/embedded/" allowfullscreen="allowfullscreen" frameborder="0"></iframe>
 * @constructor
 * @param {Angle} Number - The angle.
 * @param {Boolean} [pDisableAnimation] - Used to force the non use of animation if its enable.
 */

ApiGlobe.prototype.setHeading = function(heading /*, bool*/ ) {

    this.scene.currentControls().setHeading(heading);
};

/**
 * Resets camera tilt -> sets the tilt to 0°.
 * @constructor
 * @param {Boolean} [pDisableAnimation] - Used to force the non use of animation if its enable.
 */

ApiGlobe.prototype.resetTilt = function( /*bool*/ ) {

    this.scene.currentControls().setTilt(0);
};

/**
 * Resets camera heading -> sets the heading to 0°.
 * @constructor
 * @param {Boolean} [pDisableAnimation] - Used to force the non use of animation if its enable.
 */

ApiGlobe.prototype.resetHeading = function( /*bool*/ ) {

    this.scene.currentControls().setHeading(0);
};

/**
 * Returns the distance in meter between two geographic positions.
 * <iframe width="100%" height="400" src="//jsfiddle.net/iTownsIGN/0nLhws5u/embedded/" allowfullscreen="allowfullscreen" frameborder="0"></iframe>
 * @constructor
 * @param {Position} First - Position.
 * @param {Position} Second - Position.
 */

ApiGlobe.prototype.computeDistance = function(p1, p2) {
    return this.scene.getEllipsoid().computeDistance(new GeoCoordinate().copy(p1), new GeoCoordinate().copy(p2));
};

/**
 * Changes the center of the scene on screen to the specified coordinates.
 * <iframe width="100%" height="400" src="//jsfiddle.net/iTownsIGN/x06yhbq6/embedded/" allowfullscreen="allowfullscreen" frameborder="0"></iframe>
 * @constructor
 * @param {Position} position - The position on the scene.
 */

ApiGlobe.prototype.setCenter = function(coordinates) {

    var position3D = this.scene.getEllipsoid().cartographicToCartesian(new GeoCoordinate().copyFromDegree(coordinates));
    this.scene.currentControls().setCenter(position3D);
};

/**
 * Changes the center of the scene on screen to the specified coordinates.
 * This function allows to change the central position, the zoom level, the range, the scale and the camera orientation at the same time.
 * The level has to be between the [getMinZoomLevel(), getMaxZoomLevel()].
 * The zoom level and the scale can't be set at the same time.
 * <iframe width="100%" height="400" src="//jsfiddle.net/iTownsIGN/7yk0mpn0/embedded/" allowfullscreen="allowfullscreen" frameborder="0"></iframe>
 * @constructor
 * @param {Position} pPosition - The detailed position in the scene.
 * @param {Boolean} [pDisableAnimation] - Used to force the non use of animation if its enable.
 */

ApiGlobe.prototype.setCenterAdvanced = function(pPosition /*, pDisableAnimationopt*/ ) {
    this.setCenter(pPosition.position);
    this.setRange(pPosition.range);
    this.setHeading(pPosition.heading);
    this.setTilt(pPosition.tilt);
};

/**
 * Sets the "range": the distance in meters between the camera and the current central point on the screen.
 * <iframe width="100%" height="400" src="//jsfiddle.net/iTownsIGN/Lt3jL5pd/embedded/" allowfullscreen="allowfullscreen" frameborder="0"></iframe>
 * @constructor
 * @param {Number} pRange - The camera altitude.
 * @param {Boolean} [pDisableAnimation] - Used to force the non use of animation if its enable.
 */

ApiGlobe.prototype.setRange = function(pRange /*, bool*/ ) {
    var viewerDiv = document.getElementById("viewerDiv");

    this.scene.currentControls().setRange(pRange);
    viewerDiv.dispatchEvent(eventRange);
};

/**
 * Returns the actual zoom level. The level will always be between the [getMinZoomLevel(), getMaxZoomLevel()].
 * @constructor
 * @param {Id} id - The id of a layer.
 */

ApiGlobe.prototype.getZoomLevel = function(id) {
    return this.scene.getMap().getZoomLevel(id);
};

ApiGlobe.prototype.launchCommandApi = function() {

    //this.removeImageryLayer('ScanEX');

    //        console.log(this.getMinZoomLevel("IGNPO"));
    //        console.log(this.getMaxZoomLevel("IGN_MNT"));
    //        console.log(this.getCenter());
    //        console.log(this.getCameraLocation());
    //        console.log(this.getCameraOrientation());
    //        console.log(this.getZoomLevel());
    //        console.log(this.pickPosition());
    //        console.log(this.getTilt());
    //        console.log(this.getHeading());
    //       console.log(this.getRange());
    //        this.setTilt(45);
    //        this.setHeading(180);
    //        this.resetTilt();
    //        this.resetHeading();
    //        var p1 = new GeoCoordinate(2.4347047,48.8472568,0);
    //        var p2 = new GeoCoordinate(2.4345599,48.8450221,0);
    //        console.log(this.computeDistance({longitude:2.4347047,latitude:48.8472568,altitude:0},{longitude:2.4345599,latitude:48.8450221,altitude:0}));

    //var p = new GeoCoordinate(-74.0059700 ,40.7142700,0); //NY

    //        var p = new GeoCoordinate(coordCarto.lon, coordCarto.lat, coordCarto.alt,UNIT.DEGREE)
    //        var p = new GeoCoordinate(2,20,0,UNIT.DEGREE); //NY
    //
    //        this.setCenter(p);
    //        var p2 = new GeoCoordinate().setFromDegree(2.4347047,48.8472568,0); //Paris
    //        this.setCenter(p2);
    //        this.setCenter({lon:-74,lat:40, alt:0});
    //        this.testTilt();
    //        this.testHeading();
    //console.log("range 1  " + this.getRange());
    //        this.setRange(1000);
    //        console.log(this.getRange());
    //        this.setCameraOrientation({heading:45,tilt:30});
    //        this.setCenterAdvanced({position:p2, /*range:10000,*/ heading:180, tilt:70});
};

//    ApiGlobe.prototype.testTilt = function (){
//        this.setTilt(45);
//        console.log(this.getTilt());
//        this.resetTilt();
//        console.log(this.getTilt());
//    };
//
//    ApiGlobe.prototype.testHeading = function (){
//        this.setHeading(90);
//        console.log(this.getHeading());
//        this.resetHeading();
//        console.log(this.getHeading());
//    };

ApiGlobe.prototype.showKML = function(value) {

    this.scene.getMap().showKML(value);
    this.scene.renderScene3D();
};


ApiGlobe.prototype.loadGPX = function(url) {
    loadGpx(url, this.scene.getEllipsoid()).then(function(gpx){
        if(gpx) {
            this.scene.getMap().gpxTracks.children[0].add(gpx);
        }
    }.bind(this));

    this.scene.renderScene3D();
};


export default ApiGlobe;<|MERGE_RESOLUTION|>--- conflicted
+++ resolved
@@ -11,14 +11,9 @@
 import WMTS_Provider from 'Core/Commander/Providers/WMTS_Provider';
 import WMS_Provider from 'Core/Commander/Providers/WMS_Provider';
 import TileProvider from 'Core/Commander/Providers/TileProvider';
-<<<<<<< HEAD
 import loadGpx from 'Core/Commander/Providers/GpxUtils';
 import GeoCoordinate,{UNIT} from 'Core/Geographic/GeoCoordinate';
 import WFS_Provider from 'Core/Commander/Providers/WFS_Provider';
-=======
-import WFS_Provider from 'Core/Commander/Providers/WFS_Provider';
-import CoordCarto from 'Core/Geographic/CoordCarto';
->>>>>>> ab08644f
 import Ellipsoid from 'Core/Math/Ellipsoid';
 import Projection from 'Core/Geographic/Projection';
 import CustomEvent from 'custom-event';
@@ -101,10 +96,6 @@
     preprocessLayer(layer, this.scene.managerCommand.getProtocolProvider(layer.protocol));
 
     var map = this.scene.getMap();
-<<<<<<< HEAD
-=======
-    //TODO: replace this with addGeometryLayer
->>>>>>> ab08644f
     map.layersConfiguration.addGeometryLayer(layer);
 };
 
@@ -257,12 +248,6 @@
     this.scene.managerCommand.addProtocolProvider('tile', new TileProvider(ellipsoid));
     this.scene.managerCommand.addProtocolProvider('wms', new WMS_Provider({support : map.gLDebug}));
     this.scene.managerCommand.addProtocolProvider('wfs', new WFS_Provider());
-<<<<<<< HEAD
-=======
-    //Feature provider made for the test purpose
-    this.scene.managerCommand.addProtocolProvider('wfsPoint', new WFS_Provider({}));
-    this.scene.managerCommand.addProtocolProvider('wfsLine', new WFS_Provider({}));
->>>>>>> ab08644f
 
     var wgs84TileLayer = {
         protocol: 'tile',
@@ -328,7 +313,6 @@
 };
 
 ApiGlobe.prototype.forceFeatureNodeUpdate = function() {
-<<<<<<< HEAD
     this.controlText.force = true;
     this.scene.realtimeSceneProcess();
     this.scene.managerCommand.runAllCommands();
@@ -336,9 +320,6 @@
 };
 
 ApiGlobe.prototype.setNewParams = function(x, y, z, isFirst) {
-    console.log(x);
-    console.log(y);
-    console.log(z);
     var text = this.controlText;
     if(text.retailType == 'circle') {
         text.centerX = x;
@@ -374,10 +355,6 @@
         }
     }
     this.forceFeatureNodeUpdate();
-=======
-    this.scene.realtimeSceneProcess();
-    this.scene.managerCommand.runAllCommands();
->>>>>>> ab08644f
 };
 
 ApiGlobe.prototype.animateTime = function(value) {
