/**
 * Generated On: 2015-10-5
 * Class: InterfaceCommander
 * Description: Cette Classe construit une commande. Cette Command ensuite pousser dans une file d'attente.
 */

define('Core/Commander/InterfaceCommander', ['Core/Commander/ManagerCommands', 'Core/Commander/Command'], function(ManagerCommands, Command) {

    function InterfaceCommander(type) {
        //Constructor

        this.managerCommands = ManagerCommands();
        this.type = type;

    }

    InterfaceCommander.prototype.constructor = InterfaceCommander;

    /**
     * @return  {[object Object]}
     */
    InterfaceCommander.prototype.buildCommand = function() {
        //TODO: Implement Me
        this._builderCommand();
    };

<<<<<<< HEAD
    InterfaceCommander.prototype.request = function(type, requester, layer, parameters) {
=======
    InterfaceCommander.prototype.request = function(parameters, requester) {
>>>>>>> 595e793b

        if(type === undefined || type === "none") return;

        requester.pending = true;
        var command = new Command();
        command.type = type;
        command.requester = requester;
<<<<<<< HEAD
        command.parameters = parameters;
        command.layer = layer;
=======
        command.paramsFunction = parameters;
        command.layer = parameters.layer;
>>>>>>> 595e793b

        //command.priority = parent.sse === undefined ? 1 : Math.floor(parent.visible ? parent.sse * 10000 : 1.0) *  (parent.visible ? Math.abs(19 - parent.level) : Math.abs(parent.level) ) *10000;

        command.priority = requester.sse ? Math.floor(requester.visible && requester.material.visible ? requester.sse * requester.sse * 100000 : 1.0) : 1.0;

        this.managerCommands.addCommand(command);
    };


    return InterfaceCommander;

});<|MERGE_RESOLUTION|>--- conflicted
+++ resolved
@@ -24,11 +24,7 @@
         this._builderCommand();
     };
 
-<<<<<<< HEAD
     InterfaceCommander.prototype.request = function(type, requester, layer, parameters) {
-=======
-    InterfaceCommander.prototype.request = function(parameters, requester) {
->>>>>>> 595e793b
 
         if(type === undefined || type === "none") return;
 
@@ -36,13 +32,8 @@
         var command = new Command();
         command.type = type;
         command.requester = requester;
-<<<<<<< HEAD
         command.parameters = parameters;
         command.layer = layer;
-=======
-        command.paramsFunction = parameters;
-        command.layer = parameters.layer;
->>>>>>> 595e793b
 
         //command.priority = parent.sse === undefined ? 1 : Math.floor(parent.visible ? parent.sse * 10000 : 1.0) *  (parent.visible ? Math.abs(19 - parent.level) : Math.abs(parent.level) ) *10000;
 
