--- conflicted
+++ resolved
@@ -12,11 +12,6 @@
 // Info : THREE.js have cache image https://github.com/mrdoob/three.js/blob/master/src/loaders/ImageLoader.js#L25
 const cache = new Map();
 const pending = new Map();
-<<<<<<< HEAD
-const XBIL = new XbilParser();
-=======
-const projection = new Projection();
->>>>>>> 7a28c13e
 
 const getTextureFloat = function getTextureFloat(buffer) {
     const texture = new THREE.DataTexture(buffer, SIZE_TEXTURE_TILE, SIZE_TEXTURE_TILE, THREE.AlphaFormat, THREE.FloatType);
