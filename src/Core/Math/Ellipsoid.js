--- conflicted
+++ resolved
@@ -120,7 +120,6 @@
         inter.addVectors(ray.origin, dir.clone().setLength(t));
 
         return inter;
-
         /*
         var normal = intersection.clone();//-ellipsoid.center;
         normal.x = 2*normal.x/(this.size.x*this.size.x);
@@ -141,15 +140,9 @@
         var latitude2 = coordCarto2.latitude * Math.PI / 180;
 
         var distRad = Math.acos(Math.sin(latitude1)*Math.sin(latitude2) + Math.cos(latitude1)*Math.cos(latitude2)*Math.cos(longitude2 - longitude1));
-<<<<<<< HEAD
-        
+
         var a = this.rayon_1;
         var b = this.rayon_2;
-=======
-
-        var a = 6378137;
-        var b = 6356752.3142451793;
->>>>>>> e22c3287
         var e = Math.sqrt((a * a - b * b) / (a * a));
         var latMoy = (latitude1 + latitude2) / 2;
         var rho = (a * (1 - e * e)) / Math.sqrt(1 - e * e * Math.sin(latMoy) * Math.sin(latMoy));
@@ -158,8 +151,8 @@
         var distMeter = distRad * Math.sqrt(rho * N);
         return distMeter;
     };
-    
-    
+
+
     return Ellipsoid;
 
 });